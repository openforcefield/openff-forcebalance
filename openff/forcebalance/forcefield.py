--- conflicted
+++ resolved
@@ -107,21 +107,7 @@
 import numpy as np
 from numpy import cos, cosh, exp, log, pi, sin, sinh, sqrt, tan, tanh
 
-<<<<<<< HEAD
-from openff.forcebalance import (
-    BaseClass,
-    BaseReader,
-    amberio,
-    custom_io,
-    gmxio,
-    openmmio,
-    psi4io,
-    qchemio,
-    smirnoffio,
-)
-=======
 from openff.forcebalance import BaseClass, custom_io, gmxio, openmmio, smirnoffio
->>>>>>> f338bb95
 from openff.forcebalance.finite_difference import in_fd
 from openff.forcebalance.nifty import *
 from openff.forcebalance.output import getLogger
