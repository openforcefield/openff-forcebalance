#======================================================================#
#|                                                                    |#
#|              Chemical file format conversion module                |#
#|                                                                    |#
#|                Lee-Ping Wang (leeping@stanford.edu)                |#
#|                     Last updated March 30, 2014                    |#
#|                                                                    |#
#|   This is free software released under version 2 of the GNU GPL,   |#
#|   please use or redistribute as you see fit under the terms of     |#
#|   this license. (http://www.gnu.org/licenses/gpl-2.0.html)         |#
#|                                                                    |#
#|   This program is distributed in the hope that it will be useful,  |#
#|   but without any warranty; without even the implied warranty of   |#
#|   merchantability or fitness for a particular purpose.  See the    |#
#|   GNU General Public License for more details.                     |#
#|                                                                    |#
#|   Feedback and suggestions are encouraged.                         |#
#|                                                                    |#
#|   What this is for:                                                |#
#|   Converting a molecule between file formats                       |#
#|   Loading and processing of trajectories                           |#
#|   (list of geometries for the same set of atoms)                   |#
#|   Concatenating or slicing trajectories                            |#
#|   Combining molecule metadata (charge, Q-Chem rem variables)       |#
#|                                                                    |#
#|   Supported file formats:                                          |#
#|   See the __init__ method in the Molecule class.                   |#
#|                                                                    |#
#|   Note to self / developers:                                       |#
#|   Please make this file as standalone as possible                  |#
#|   (i.e. don't introduce dependencies).  If we load an external     |#
#|   library to parse a file, do so with 'try / except' so that       |#
#|   the module is still usable even if certain parts are missing.    |#
#|   It's better to be like a Millennium Falcon. :P                   |#
#|                                                                    |#
#|   Please make sure this file is up-to-date in                      |#
#|   both the 'leeping' and 'forcebalance' modules                    |#
#|                                                                    |#
#|   At present, when I perform operations like adding two objects,   |#
#|   the sum is created from deep copies of data members in the       |#
#|   originals. This is because copying by reference is confusing;    |#
#|   suppose if I do B += A and modify something in B; it should not  |#
#|   change in A.                                                     |#
#|                                                                    |#
#|   A consequence of this is that data members should not be too     |#
#|   complicated; they should be things like lists or dicts, and NOT  |#
#|   contain references to themselves.                                |#
#|                                                                    |#
#|   To-do list: Handling of comments is still not very good.         |#
#|   Comments from previous files should be 'passed on' better.       |#
#|                                                                    |#
#|              Contents of this file:                                |#
#|              0) Names of data variables                            |#
#|              1) Imports                                            |#
#|              2) Subroutines                                        |#
#|              3) Molecule class                                     |#
#|                a) Class customizations (add, getitem)              |#
#|                b) Instantiation                                    |#
#|                c) Core functionality (read, write)                 |#
#|                d) Reading functions                                |#
#|                e) Writing functions                                |#
#|                f) Extra stuff                                      |#
#|              4) "main" function (if executed)                      |#
#|                                                                    |#
#|                   Required: Python 2.7, Numpy 1.6                  |#
#|                   Optional: Mol2, PDB, DCD readers                 |#
#|                    (can be found in ForceBalance)                  |#
#|                    NetworkX package (for topologies)               |#
#|                                                                    |#
#|             Thanks: Todd Dolinsky, Yong Huang,                     |#
#|                     Kyle Beauchamp (PDB)                           |#
#|                     John Stone (DCD Plugin)                        |#
#|                     Pierre Tuffery (Mol2 Plugin)                   |#
#|                     #python IRC chat on FreeNode                   |#
#|                                                                    |#
#|             Instructions:                                          |#
#|                                                                    |#
#|               To import:                                           |#
#|                 from molecule import Molecule                      |#
#|               To create a Molecule object:                         |#
#|                 MyMol = Molecule(fnm)                              |#
#|               To convert to a new file format:                     |#
#|                 MyMol.write('newfnm.format')                       |#
#|               To concatenate geometries:                           |#
#|                 MyMol += MyMolB                                    |#
#|                                                                    |#
#======================================================================#

#=========================================#
#|     DECLARE VARIABLE NAMES HERE       |#
#|                                       |#
#|  Any member variable in the Molecule  |#
#| class must be declared here otherwise |#
#| the Molecule class won't recognize it |#
#=========================================#
#| Data attributes in FrameVariableNames |#
#| must be a list along the frame axis,  |#
#| and they must have the same length.   |#
#=========================================#
# xyzs       = List of arrays of atomic xyz coordinates
# comms      = List of comment strings
# boxes      = List of 3-element or 9-element arrays for periodic boxes
# qm_forces  = List of arrays of atomistic forces from QM calculations
# qm_espxyzs = List of arrays of xyz coordinates for ESP evaluation
# qm_espvals = List of arrays of ESP values
FrameVariableNames = set(['xyzs', 'comms', 'boxes', 'qm_hessians', 'qm_forces', 'qm_energies', 'qm_interaction', 
                          'qm_espxyzs', 'qm_espvals', 'qm_extchgs', 'qm_mulliken_charges', 'qm_mulliken_spins'])
#=========================================#
#| Data attributes in AtomVariableNames  |#
#| must be a list along the atom axis,   |#
#| and they must have the same length.   |#
#=========================================#
# elem       = List of elements
# partial_charge = List of atomic partial charges 
# atomname   = List of atom names (can come from MM coordinate file)
# atomtype   = List of atom types (can come from MM force field)
# tinkersuf  = String that comes after the XYZ coordinates in TINKER .xyz or .arc files
# resid      = Residue IDs (can come from MM coordinate file)
# resname    = Residue names
AtomVariableNames = set(['elem', 'partial_charge', 'atomname', 'atomtype', 'tinkersuf', 'resid', 'resname', 'qcsuf', 'qm_ghost', 'chain', 'altloc', 'icode'])
#=========================================#
#| This can be any data attribute we     |#
#| want but it's usually some property   |#
#| of the molecule not along the frame   |#
#| atom axis.                            |#
#=========================================#
# bonds      = A list of 2-tuples representing bonds.  Carefully pruned when atom subselection is done.
# fnm        = The file name that the class was built from
# qcrems     = The Q-Chem 'rem' variables stored as a list of OrderedDicts
# qctemplate = The Q-Chem template file, not including the coordinates or rem variables
# charge     = The net charge of the molecule
# mult       = The spin multiplicity of the molecule
MetaVariableNames = set(['fnm', 'ftype', 'qcrems', 'qctemplate', 'qcerr', 'charge', 'mult', 'bonds'])
# Variable names relevant to quantum calculations explicitly
QuantumVariableNames = set(['qcrems', 'qctemplate', 'charge', 'mult', 'qcsuf', 'qm_ghost'])
# Superset of all variable names.
AllVariableNames = QuantumVariableNames | AtomVariableNames | MetaVariableNames | FrameVariableNames

# OrderedDict requires Python 2.7 or higher
import os, sys, re, copy
import numpy as np
from numpy import sin, cos, arcsin, arccos
import imp
import itertools
from collections import OrderedDict, namedtuple, Counter
from ctypes import *
from warnings import warn

# Covalent radii from Cordero et al. 'Covalent radii revisited' Dalton Transactions 2008, 2832-2838.
Radii = [0.31, 0.28, # H and He
         1.28, 0.96, 0.84, 0.76, 0.71, 0.66, 0.57, 0.58, # First row elements
         1.66, 1.41, 1.21, 1.11, 1.07, 1.05, 1.02, 1.06, # Second row elements
         2.03, 1.76, 1.70, 1.60, 1.53, 1.39, 1.61, 1.52, 1.50, 
         1.24, 1.32, 1.22, 1.22, 1.20, 1.19, 1.20, 1.20, 1.16, # Third row elements, K through Kr
         2.20, 1.95, 1.90, 1.75, 1.64, 1.54, 1.47, 1.46, 1.42, 
         1.39, 1.45, 1.44, 1.42, 1.39, 1.39, 1.38, 1.39, 1.40, # Fourth row elements, Rb through Xe
         2.44, 2.15, 2.07, 2.04, 2.03, 2.01, 1.99, 1.98, 
         1.98, 1.96, 1.94, 1.92, 1.92, 1.89, 1.90, 1.87, # Fifth row elements, s and f blocks
         1.87, 1.75, 1.70, 1.62, 1.51, 1.44, 1.41, 1.36, 
         1.36, 1.32, 1.45, 1.46, 1.48, 1.40, 1.50, 1.50, # Fifth row elements, d and p blocks
         2.60, 2.21, 2.15, 2.06, 2.00, 1.96, 1.90, 1.87, 1.80, 1.69] # Sixth row elements

# A list that gives you the element if you give it the atomic number, hence the 'none' at the front.
Elements = ["None",'H','He',
            'Li','Be','B','C','N','O','F','Ne',
            'Na','Mg','Al','Si','P','S','Cl','Ar',
            'K','Ca','Sc','Ti','V','Cr','Mn','Fe','Co','Ni','Cu','Zn','Ga','Ge','As','Se','Br','Kr',
            'Rb','Sr','Y','Zr','Nb','Mo','Tc','Ru','Rh','Pd','Ag','Cd','In','Sn','Sb','Te','I','Xe',
            'Cs','Ba','La','Ce','Pr','Nd','Pm','Sm','Eu','Gd','Tb','Dy','Ho','Er','Tm','Yb',
            'Lu','Hf','Ta','W','Re','Os','Ir','Pt','Au','Hg','Tl','Pb','Bi','Po','At','Rn',
            'Fr','Ra','Ac','Th','Pa','U','Np','Pu','Am','Cm','Bk','Cf','Es','Fm','Md','No','Lr','Rf','Db','Sg','Bh','Hs','Mt']

# Dictionary of atomic masses ; also serves as the list of elements (periodic table)
PeriodicTable = OrderedDict([('H' , 1.0079), ('He' , 4.0026), 
                             ('Li' , 6.941), ('Be' , 9.0122), ('B' , 10.811), ('C' , 12.0107), ('N' , 14.0067), ('O' , 15.9994), ('F' , 18.9984), ('Ne' , 20.1797),
                             ('Na' , 22.9897), ('Mg' , 24.305), ('Al' , 26.9815), ('Si' , 28.0855), ('P' , 30.9738), ('S' , 32.065), ('Cl' , 35.453), ('Ar' , 39.948), 
                             ('K' , 39.0983), ('Ca' , 40.078), ('Sc' , 44.9559), ('Ti' , 47.867), ('V' , 50.9415), ('Cr' , 51.9961), ('Mn' , 54.938), ('Fe' , 55.845), ('Co' , 58.9332), 
                             ('Ni' , 58.6934), ('Cu' , 63.546), ('Zn' , 65.39), ('Ga' , 69.723), ('Ge' , 72.64), ('As' , 74.9216), ('Se' , 78.96), ('Br' , 79.904), ('Kr' , 83.8), 
                             ('Rb' , 85.4678), ('Sr' , 87.62), ('Y' , 88.9059), ('Zr' , 91.224), ('Nb' , 92.9064), ('Mo' , 95.94), ('Tc' , 98), ('Ru' , 101.07), ('Rh' , 102.9055), 
                             ('Pd' , 106.42), ('Ag' , 107.8682), ('Cd' , 112.411), ('In' , 114.818), ('Sn' , 118.71), ('Sb' , 121.76), ('Te' , 127.6), ('I' , 126.9045), ('Xe' , 131.293), 
                             ('Cs' , 132.9055), ('Ba' , 137.327), ('La' , 138.9055), ('Ce' , 140.116), ('Pr' , 140.9077), ('Nd' , 144.24), ('Pm' , 145), ('Sm' , 150.36), 
                             ('Eu' , 151.964), ('Gd' , 157.25), ('Tb' , 158.9253), ('Dy' , 162.5), ('Ho' , 164.9303), ('Er' , 167.259), ('Tm' , 168.9342), ('Yb' , 173.04), 
                             ('Lu' , 174.967), ('Hf' , 178.49), ('Ta' , 180.9479), ('W' , 183.84), ('Re' , 186.207), ('Os' , 190.23), ('Ir' , 192.217), ('Pt' , 195.078), 
                             ('Au' , 196.9665), ('Hg' , 200.59), ('Tl' , 204.3833), ('Pb' , 207.2), ('Bi' , 208.9804), ('Po' , 209), ('At' , 210), ('Rn' , 222), 
                             ('Fr' , 223), ('Ra' , 226), ('Ac' , 227), ('Th' , 232.0381), ('Pa' , 231.0359), ('U' , 238.0289), ('Np' , 237), ('Pu' , 244), 
                             ('Am' , 243), ('Cm' , 247), ('Bk' , 247), ('Cf' , 251), ('Es' , 252), ('Fm' , 257), ('Md' , 258), ('No' , 259), 
                             ('Lr' , 262), ('Rf' , 261), ('Db' , 262), ('Sg' , 266), ('Bh' , 264), ('Hs' , 277), ('Mt' , 268)])

def getElement(mass):
    return PeriodicTable.keys()[np.argmin([np.abs(m-mass) for m in PeriodicTable.values()])]

def elem_from_atomname(atomname):
    """ Given an atom name, attempt to get the element in most cases. """
    return re.search('[A-Z][a-z]*',atomname).group(0)

if "forcebalance" in __name__:
    #============================#
    #| DCD read/write functions |#
    #============================#
    # Try to load _dcdlib.so either from a directory in the LD_LIBRARY_PATH
    # or from the same directory as this module.
    try: _dcdlib = CDLL("_dcdlib.so")
    except:
        try: _dcdlib = CDLL(os.path.join(imp.find_module(__name__.split('.')[0])[1],"_dcdlib.so"))
        except: 
            warn('The dcdlib module cannot be imported (Cannot read/write DCD files)')
    
    #============================#
    #| PDB read/write functions |#
    #============================#
    try: from PDB import *
    except: 
        warn('The pdb module cannot be miported (Cannot read/write PDB files)')
    
    #=============================#
    #| Mol2 read/write functions |#
    #=============================#
    try: import Mol2
    except: 
        warn('The Mol2 module cannot be imported (Cannot read/write Mol2 files)')
    
    #==============================#
    #| OpenMM interface functions |#
    #==============================#
    try: 
        from simtk.unit import *
        from simtk.openmm import *
        from simtk.openmm.app import *
    except: 
        warn('The OpenMM modules cannot be imported (Cannot interface with OpenMM)')
    
#===========================#
#| Convenience subroutines |#
#===========================#

## One bohr equals this many angstroms
bohrang = 0.529177249

def unmangle(M1, M2):
    """ 
    Create a mapping that takes M1's atom indices to M2's atom indices based on position.  
    
    If we start with atoms in molecule "PDB", and the new molecule "M" 
    contains re-numbered atoms, then this code works:
    
    M.elem = list(np.array(PDB.elem)[unmangled])
    """
    if M1.na != M2.na:
        logger.error("Unmangler only deals with same number of atoms\n")
        raise RuntimeError
    unmangler = {}
    for i in range(M1.na):
        for j in range(M2.na):
            if np.linalg.norm(M1.xyzs[0][i] - M2.xyzs[0][j]) < 0.1:
                unmangler[j] = i
    unmangled = [unmangler[i] for i in sorted(unmangler.keys())]
    if len(unmangled) != M1.na:
        logger.error("Unmangler failed (different structures?)\n")
        raise RuntimeError
    return unmangled

def nodematch(node1,node2):
    # Matching two nodes of a graph.  Nodes are equivalent if the elements are the same
    return node1['e'] == node2['e']

def isint(word):
    """ONLY matches integers! If you have a decimal point? None shall pass!"""
    return re.match('^[-+]?[0-9]+$',word)

def isfloat(word):
    """Matches ANY number; it can be a decimal, scientific notation, integer, or what have you"""
    return re.match('^[-+]?[0-9]*\.?[0-9]*([eEdD][-+]?[0-9]+)?$',word)

# Used to get the white spaces in a split line.
splitter = re.compile(r'(\s+|\S+)')

# Container for Bravais lattice vector.  Three cell lengths, three angles, three vectors, volume, and TINKER trig functions.
Box = namedtuple('Box',['a','b','c','alpha','beta','gamma','A','B','C','V'])
radian = 180. / np.pi
def CubicLattice(a):
    """ This function takes in three lattice lengths and three lattice angles, and tries to return a complete box specification. """
    b = a
    c = a
    alpha = 90
    beta = 90
    gamma = 90
    alph = alpha*np.pi/180
    bet  = beta*np.pi/180
    gamm = gamma*np.pi/180
    v = np.sqrt(1 - cos(alph)**2 - cos(bet)**2 - cos(gamm)**2 + 2*cos(alph)*cos(bet)*cos(gamm))
    Mat = np.matrix([[a, b*cos(gamm), c*cos(bet)],
                  [0, b*sin(gamm), c*((cos(alph)-cos(bet)*cos(gamm))/sin(gamm))],
                  [0, 0, c*v/sin(gamm)]])
    L1 = Mat*np.matrix([[1],[0],[0]])
    L2 = Mat*np.matrix([[0],[1],[0]])
    L3 = Mat*np.matrix([[0],[0],[1]])
    return Box(a,b,c,alpha,beta,gamma,np.array(L1).flatten(),np.array(L2).flatten(),np.array(L3).flatten(),v*a*b*c)

def BuildLatticeFromLengthsAngles(a, b, c, alpha, beta, gamma):
    """ This function takes in three lattice lengths and three lattice angles, and tries to return a complete box specification. """
    alph = alpha*np.pi/180
    bet  = beta*np.pi/180
    gamm = gamma*np.pi/180
    v = np.sqrt(1 - cos(alph)**2 - cos(bet)**2 - cos(gamm)**2 + 2*cos(alph)*cos(bet)*cos(gamm))
    Mat = np.matrix([[a, b*cos(gamm), c*cos(bet)],
                  [0, b*sin(gamm), c*((cos(alph)-cos(bet)*cos(gamm))/sin(gamm))],
                  [0, 0, c*v/sin(gamm)]])
    L1 = Mat*np.matrix([[1],[0],[0]])
    L2 = Mat*np.matrix([[0],[1],[0]])
    L3 = Mat*np.matrix([[0],[0],[1]])
    return Box(a,b,c,alpha,beta,gamma,np.array(L1).flatten(),np.array(L2).flatten(),np.array(L3).flatten(),v*a*b*c)

def BuildLatticeFromVectors(v1, v2, v3):
    """ This function takes in three lattice vectors and tries to return a complete box specification. """
    a = np.linalg.norm(v1)
    b = np.linalg.norm(v2)
    c = np.linalg.norm(v3)
    alpha = arccos(np.dot(v2, v3) / np.linalg.norm(v2) / np.linalg.norm(v3)) * radian
    beta  = arccos(np.dot(v1, v3) / np.linalg.norm(v1) / np.linalg.norm(v3)) * radian
    gamma = arccos(np.dot(v1, v2) / np.linalg.norm(v1) / np.linalg.norm(v2)) * radian
    alph = alpha*np.pi/180
    bet  = beta*np.pi/180
    gamm = gamma*np.pi/180
    v = np.sqrt(1 - cos(alph)**2 - cos(bet)**2 - cos(gamm)**2 + 2*cos(alph)*cos(bet)*cos(gamm))
    Mat = np.matrix([[a, b*cos(gamm), c*cos(bet)],
                  [0, b*sin(gamm), c*((cos(alph)-cos(bet)*cos(gamm))/sin(gamm))],
                  [0, 0, c*v/sin(gamm)]])
    L1 = Mat*np.matrix([[1],[0],[0]])
    L2 = Mat*np.matrix([[0],[1],[0]])
    L3 = Mat*np.matrix([[0],[0],[1]])
    return Box(a,b,c,alpha,beta,gamma,np.array(L1).flatten(),np.array(L2).flatten(),np.array(L3).flatten(),v*a*b*c)

#===========================#
#|   Connectivity graph    |#
#|  Good for doing simple  |#
#|     topology tricks     |#
#===========================#
have_contact = 0
try:
    import networkx as nx
    class MyG(nx.Graph):
        def __init__(self):
            super(MyG,self).__init__()
            self.Alive = True
        def __eq__(self, other):
            # This defines whether two MyG objects are "equal" to one another.
            if not self.Alive:
                return False
            if not other.Alive:
                return False
            return nx.is_isomorphic(self,other,node_match=nodematch)
        def __hash__(self):
            ''' The hash function is something we can use to discard two things that are obviously not equal.  Here we neglect the hash. '''
            return 1
        def L(self):
            ''' Return a list of the sorted atom numbers in this graph. '''
            return sorted(self.nodes())
        def AStr(self):
            ''' Return a string of atoms, which serves as a rudimentary 'fingerprint' : '99,100,103,151' . '''
            return ','.join(['%i' % i for i in self.L()])
        def e(self):
            ''' Return an array of the elements.  For instance ['H' 'C' 'C' 'H']. '''
            elems = nx.get_node_attributes(self,'e')
            return [elems[i] for i in self.L()]
        def ef(self):
            ''' Create an Empirical Formula '''
            Formula = list(self.e())
            return ''.join([('%s%i' % (k, Formula.count(k)) if Formula.count(k) > 1 else '%s' % k) for k in sorted(set(Formula))])
        def x(self):
            ''' Get a list of the coordinates. '''
            coors = nx.get_node_attributes(self,'x')
            return np.array([coors[i] for i in self.L()])
    try:
        import contact
        have_contact = 1
    except:
        warn("'contact' cannot be imported (topology tools will be slow.)")
except:
    warn("NetworkX cannot be imported (topology tools won't work).  Most functionality should still work though.")


def format_xyz_coord(element,xyz,tinker=False):
    """ Print a line consisting of (element, x, y, z) in accordance with .xyz file format

    @param[in] element A chemical element of a single atom
    @param[in] xyz A 3-element array containing x, y, z coordinates of that atom

    """
    if tinker:
        return "%-3s % 13.8f % 13.8f % 13.8f" % (element,xyz[0],xyz[1],xyz[2])
    else:
        return "%-5s % 15.10f % 15.10f % 15.10f" % (element,xyz[0],xyz[1],xyz[2])

def format_gro_coord(resid, resname, aname, seqno, xyz):
    """ Print a line in accordance with .gro file format, with six decimal points of precision

    Nine decimal points of precision are necessary to get forces below 1e-3 kJ/mol/nm.

    @param[in] resid The number of the residue that the atom belongs to
    @param[in] resname The name of the residue that the atom belongs to
    @param[in] aname The name of the atom
    @param[in] seqno The sequential number of the atom
    @param[in] xyz A 3-element array containing x, y, z coordinates of that atom
    
    """
    return "%5i%-5s%5s%5i % 13.9f % 13.9f % 13.9f" % (resid,resname,aname,seqno,xyz[0],xyz[1],xyz[2])

def format_xyzgen_coord(element,xyzgen):
    """ Print a line consisting of (element, p, q, r, s, t, ...) where
    (p, q, r) are arbitrary atom-wise data (this might happen, for
    instance, with atomic charges)

    @param[in] element A chemical element of a single atom
    @param[in] xyzgen A N-element array containing data for that atom

    """
    return "%-5s" + ' '.join(["% 15.10f" % i] for i in xyzgen)

def format_gro_box(box):
    """ Print a line corresponding to the box vector in accordance with .gro file format

    @param[in] box Box NamedTuple
    
    """
    if box.alpha == 90.0 and box.beta == 90.0 and box.gamma == 90.0:
        return ' '.join(["% 13.9f" % (i/10) for i in [box.a, box.b, box.c]])
    else:
        return ' '.join(["% 13.9f" % (i/10) for i in [box.A[0], box.B[1], box.C[2], box.A[1], box.A[2], box.B[0], box.B[2], box.C[0], box.C[1]]])

def is_gro_coord(line):
    """ Determines whether a line contains GROMACS data or not

    @param[in] line The line to be tested
    
    """
    sline = line.split()
    if len(sline) == 6:
        return all([isint(sline[2]),isfloat(sline[3]),isfloat(sline[4]),isfloat(sline[5])])
    elif len(sline) == 5:
        return all([isint(line[15:20]),isfloat(sline[2]),isfloat(sline[3]),isfloat(sline[4])])
    else:
        return 0

def is_charmm_coord(line):
    """ Determines whether a line contains CHARMM data or not

    @param[in] line The line to be tested
    
    """
    sline = line.split()
    if len(sline) >= 7:
        return all([isint(sline[0]), isint(sline[1]), isfloat(sline[4]), isfloat(sline[5]), isfloat(sline[6])])
    else:
        return 0

def is_gro_box(line):
    """ Determines whether a line contains a GROMACS box vector or not

    @param[in] line The line to be tested
    
    """
    sline = line.split()
    if len(sline) == 9 and all([isfloat(i) for i in sline]):
        return 1
    elif len(sline) == 3 and all([isfloat(i) for i in sline]):
        return 1
    else:
        return 0

def add_strip_to_mat(mat,strip):
    out = list(mat)
    if out == [] and strip != []: 
        out = list(strip)
    elif out != [] and strip != []:
        for (i,j) in zip(out,strip):
            i += list(j)
    return out

def pvec(vec):
    return ''.join([' % .10e' % i for i in list(vec.flatten())])

def grouper(n, iterable):
    """ Groups a big long iterable into groups of ten or what have you. """
    args = [iter(iterable)] * n
    return list([e for e in t if e != None] for t in itertools.izip_longest(*args))

def even_list(totlen, splitsize):
    """ Creates a list of number sequences divided as evenly as possible.  """
    joblens = np.zeros(splitsize,dtype=int)
    subsets = []
    for i in range(totlen):
        joblens[i%splitsize] += 1
    jobnow = 0
    for i in range(splitsize):
        subsets.append(range(jobnow, jobnow + joblens[i]))
        jobnow += joblens[i]
    return subsets

class MolfileTimestep(Structure):
    """ Wrapper for the timestep C structure used in molfile plugins. """
    _fields_ = [("coords",POINTER(c_float)), ("velocities",POINTER(c_float)),
                ("A",c_float), ("B",c_float), ("C",c_float), ("alpha",c_float), 
                ("beta",c_float), ("gamma",c_float), ("physical_time",c_double)]
    
def both(A, B, key):
    return key in A.Data and key in B.Data

def diff(A, B, key):
    if not (key in A.Data and key in B.Data) : return False
    else:
        if type(A.Data[key]) is np.ndarray:
            return (A.Data[key] != B.Data[key]).any()
        elif key == 'tinkersuf':
            return [sorted([int(j) for j in i.split()]) for i in A.Data[key]] != \
                [sorted([int(j) for j in i.split()]) for i in B.Data[key]]
        else:
            return A.Data[key] != B.Data[key]

def either(A, B, key):
    return key in A.Data or key in B.Data

#===========================#
#|  Alignment subroutines  |#
#| Moments added 08/03/12  |#
#===========================#
def EulerMatrix(T1,T2,T3):
    """ Constructs an Euler matrix from three Euler angles. """
    DMat = np.matrix(np.zeros((3,3)))
    DMat[0,0] = np.cos(T1)
    DMat[0,1] = np.sin(T1)
    DMat[1,0] = -np.sin(T1)
    DMat[1,1] = np.cos(T1)
    DMat[2,2] = 1
    CMat = np.matrix(np.zeros((3,3)))
    CMat[0,0] = 1
    CMat[1,1] = np.cos(T2)
    CMat[1,2] = np.sin(T2)
    CMat[2,1] = -np.sin(T2)
    CMat[2,2] = np.cos(T2)
    BMat = np.matrix(np.zeros((3,3)))
    BMat[0,0] = np.cos(T3)
    BMat[0,1] = np.sin(T3)
    BMat[1,0] = -np.sin(T3)
    BMat[1,1] = np.cos(T3)
    BMat[2,2] = 1
    EMat = BMat*CMat*DMat
    return np.matrix(EMat)

def ComputeOverlap(theta,elem,xyz1,xyz2):
    """ 
    Computes an 'overlap' between two molecules based on some
    fictitious density.  Good for fine-tuning alignment but gets stuck
    in local minima.
    """
    xyz2R = np.array(EulerMatrix(theta[0],theta[1],theta[2])*np.matrix(xyz2.T)).T
    Obj = 0.0
    elem = np.array(elem)
    for i in set(elem):
        for j in np.where(elem==i)[0]:
            for k in np.where(elem==i)[0]:
                dx = xyz1[j] - xyz2R[k]
                dx2 = np.dot(dx,dx)
                Obj -= np.exp(-0.5*dx2)
    return Obj

def AlignToDensity(elem,xyz1,xyz2,binary=False):
    """ 
    Computes a "overlap density" from two frames.
    This function can be called by AlignToMoments to get rid of inversion problems
    """
    grid = np.pi*np.array(list(itertools.product([0,1],[0,1],[0,1])))
    ovlp = np.array([ComputeOverlap(e, elem, xyz1, xyz2) for e in grid]) # Mao
    t1 = grid[np.argmin(ovlp)]
    xyz2R = (np.array(EulerMatrix(t1[0],t1[1],t1[2])*np.matrix(xyz2.T)).T).copy()
    return xyz2R

def AlignToMoments(elem,xyz1,xyz2=None):
    """Pre-aligns molecules to 'moment of inertia'.
    If xyz2 is passed in, it will assume that xyz1 is already
    aligned to the moment of inertia, and it simply does 180-degree
    rotations to make sure nothing is inverted."""
    xyz = xyz1 if xyz2 == None else xyz2
    I = np.zeros((3,3))
    for i, xi in enumerate(xyz):
        I += (np.dot(xi,xi)*np.eye(3) - np.outer(xi,xi))
        # This is the original line from MSMBuilder, but we're choosing not to use masses
        # I += PeriodicTable[elem[i]]*(np.dot(xi,xi)*np.eye(3) - np.outer(xi,xi))
    A, B = np.linalg.eig(I)
    # Sort eigenvectors by eigenvalue
    BB   = B[:, np.argsort(A)]
    determ = np.linalg.det(BB)
    Thresh = 1e-3
    if np.abs(determ - 1.0) > Thresh:
        if np.abs(determ + 1.0) > Thresh:
            print "in AlignToMoments, determinant is % .3f" % determ
        BB[:,2] *= -1
    xyzr = np.array(np.matrix(BB).T * np.matrix(xyz).T).T.copy()
    if xyz2 != None:
        xyzrr = AlignToDensity(elem,xyz1,xyzr,binary=True)
        return xyzrr
    else:
        return xyzr

def get_rotate_translate(matrix1,matrix2):
    assert np.shape(matrix1) == np.shape(matrix2), 'Matrices not of same dimensions'
    
    # Store number of rows
    nrows = np.shape(matrix1)[0]
    
    # Getting centroid position for each selection
    avg_pos1 = matrix1.sum(axis=0)/nrows
    avg_pos2 = matrix2.sum(axis=0)/nrows

    # Translation of matrices
    avg_matrix1 = matrix1-avg_pos1
    avg_matrix2 = matrix2-avg_pos2

    # Covariance matrix
    covar = np.dot(avg_matrix1.T,avg_matrix2)
    
    # Do the SVD in order to get rotation matrix
    v,s,wt = np.linalg.svd(covar)
    v = np.matrix(v)
    wt = np.matrix(wt)
    
    # Rotation matrix
    # Transposition of v,wt
    wvt = wt.T*v.T

    # Ensure a right-handed coordinate system
    d = np.matrix(np.eye(3))
    if np.linalg.det(wvt) < 0:
        d[2,2] = -1.0
    
    rot_matrix = np.array((wt.T*d*v.T).T)
    # rot_matrix = np.transpose(np.dot(np.transpose(wt),np.transpose(v)))
    trans_matrix = avg_pos2-np.dot(avg_pos1,rot_matrix)
    return trans_matrix, rot_matrix

def cartesian_product2(arrays):
    """ Form a Cartesian product of two NumPy arrays. """
    la = len(arrays)
    arr = np.empty([len(a) for a in arrays] + [la], dtype=np.int32)
    for i, a in enumerate(np.ix_(*arrays)):
        arr[...,i] = a
    return arr.reshape(-1, la)

class Molecule(object):
    """ Lee-Ping's general file format conversion class.

    The purpose of this class is to read and write chemical file formats in a
    way that is convenient for research.  There are highly general file format
    converters out there (e.g. catdcd, openbabel) but I find that writing 
    my own class can be very helpful for specific purposes.  Here are some things
    this class can do:
    
    - Convert a .gro file to a .xyz file, or a .pdb file to a .dcd file.
    Data is stored internally, so any readable file can be converted into
    any writable file as long as there is sufficient information to write 
    that file.
    
    - Accumulate information from different files.  For example, we may read
    A.gro to get a list of coordinates, add quantum settings from a B.in file,
    and write A.in (this gives us a file that we can use to run QM calculations)

    - Concatenate two trajectories together as long as they're compatible.  This
    is done by creating two Molecule objects and then simply adding them.  Addition
    means two things:  (1) Information fields missing from each class, but present 
    in the other, are added to the sum, and (2) Appendable or per-frame fields
    (i.e. coordinates) are concatenated together.

    - Slice trajectories using reasonable Python language.  That is to
    say, MyMolecule[1:10] returns a new Molecule object that contains
    frames 1 through 9 (inclusive and numbered starting from zero.)
    
    Next step: Read in Q-Chem output data using this too!

    Special variables:  These variables cannot be set manually because
    there is a special method associated with getting them.

    na = The number of atoms.  You'll get this if you use MyMol.na or MyMol['na'].
    na = The number of snapshots.  You'll get this if you use MyMol.ns or MyMol['ns'].

    Unit system:  Angstroms.

    """

    def __len__(self):
        """ Return the number of frames in the trajectory. """
        L = -1
        klast = None
        Defined = False
        for key in self.FrameKeys:
            Defined = True
            if L != -1 and len(self.Data[key]) != L:
                self.repair(key, klast)
            L = len(self.Data[key])
            klast = key
        if not Defined:
            return 0
        return L

    def __getattr__(self, key):
        """ Whenever we try to get a class attribute, it first tries to get the attribute from the Data dictionary. """
        if key == 'ns':
            return len(self)
        elif key == 'na': # The 'na' attribute is the number of atoms.
            L = -1
            klast = None
            Defined = False
            for key in self.AtomKeys:
                Defined = True
                if L != -1 and len(self.Data[key]) != L:
                    self.repair(key, klast)
                L = len(self.Data[key])
                klast = key
            if Defined:
                return L
            elif 'xyzs' in self.Data:
                return len(self.xyzs[0])
            else:
                return 0
            #raise RuntimeError('na is ill-defined if the molecule has no AtomKeys member variables.')
        ## These attributes return a list of attribute names defined in this class that belong in the chosen category.
        ## For example: self.FrameKeys should return set(['xyzs','boxes']) if xyzs and boxes exist in self.Data
        elif key == 'FrameKeys':
            return set(self.Data) & FrameVariableNames
        elif key == 'AtomKeys':
            return set(self.Data) & AtomVariableNames
        elif key == 'MetaKeys':
            return set(self.Data) & MetaVariableNames
        elif key == 'QuantumKeys':
            return set(self.Data) & QuantumVariableNames
        elif key in self.Data:
            return self.Data[key]
        return getattr(super(Molecule, self), key)

    def __setattr__(self, key, value):
        """ Whenever we try to get a class attribute, it first tries to get the attribute from the Data dictionary. """
        ## These attributes return a list of attribute names defined in this class, that belong in the chosen category.
        ## For example: self.FrameKeys should return set(['xyzs','boxes']) if xyzs and boxes exist in self.Data
        if key in AllVariableNames:
            self.Data[key] = value
        return super(Molecule,self).__setattr__(key, value)

    def __getitem__(self, key):
        """ 
        The Molecule class has list-like behavior, so we can get slices of it.
        If we say MyMolecule[0:10], then we'll return a copy of MyMolecule with frames 0 through 9.
        """
        if isinstance(key, int) or isinstance(key, slice) or isinstance(key,np.ndarray):
            if isinstance(key, int):
                key = [key]
            New = Molecule()
            for k in self.FrameKeys:
                if k == 'boxes':
                    New.Data[k] = [j for i, j in enumerate(self.Data[k]) if i in np.arange(len(self))[key]]
                else:
                    New.Data[k] = list(np.array(self.Data[k])[key])
            for k in self.AtomKeys | self.MetaKeys:
                New.Data[k] = copy.deepcopy(self.Data[k])
            return New
        else:
            logger.error('getitem is not implemented for keys of type %s\n' % str(key))
            raise RuntimeError

    def __delitem__(self, key):
        """ 
        Similarly, in order to delete a frame, we simply perform item deletion on
        framewise variables.
        """
        for k in self.FrameKeys:
            del self.Data[k][key]

    def __iter__(self):
        """ List-like behavior for looping over trajectories. Note that these values are returned by reference. 
        Note that this is intended to be more efficient than __getitem__, so when we loop over a trajectory,
        it's best to go "for m in M" instead of "for i in range(len(M)): m = M[i]"
        """
        for frame in range(self.ns):
            New = Molecule()
            for k in self.FrameKeys:
                New.Data[k] = self.Data[k][frame]
            for k in self.AtomKeys | self.MetaKeys:
                New.Data[k] = self.Data[k]
            yield New

    def __add__(self,other):
        """ Add method for Molecule objects. """
        # Check type of other
        if not isinstance(other,Molecule):
            logger.error('A Molecule instance can only be added to another Molecule instance\n')
            raise TypeError
        # Create the sum of the two classes by copying the first class.
        Sum = Molecule()
        for key in AtomVariableNames | MetaVariableNames:
            # Because a molecule object can only have one 'file name' or 'file type' attribute,
            # we only keep the original one.  This isn't perfect, but that's okay.
            if key in ['fnm', 'ftype', 'bonds'] and key in self.Data:
                Sum.Data[key] = self.Data[key]
            elif diff(self, other, key):
                for i, j in zip(self.Data[key], other.Data[key]):
                    print i, j, i==j
                logger.error('The data member called %s is not the same for these two objects\n' % key)
                raise RuntimeError
            elif key in self.Data:
                Sum.Data[key] = copy.deepcopy(self.Data[key])
            elif key in other.Data:
                Sum.Data[key] = copy.deepcopy(other.Data[key])
        for key in FrameVariableNames:
            if both(self, other, key):
                if type(self.Data[key]) is not list:
                    logger.error('Key %s in self is a FrameKey, it must be a list\n' % key)
                    raise RuntimeError
                if type(other.Data[key]) is not list:
                    logger.error('Key %s in other is a FrameKey, it must be a list\n' % key)
                    raise RuntimeError
                Sum.Data[key] = list(self.Data[key] + other.Data[key])
            elif either(self, other, key):
                # TINKER 6.3 compatibility - catch the specific case that one has a periodic box and the other doesn't.
                if key == 'boxes':
                    if key in self.Data:
                        other.Data['boxes'] = [self.Data['boxes'][0] for i in range(len(other))]
                    elif key in other.Data:
                        self.Data['boxes'] = [other.Data['boxes'][0] for i in range(len(self))]
                else:
                    logger.error('Key %s is a FrameKey, must exist in both self and other for them to be added (for now).\n' % key)
                    raise RuntimeError
        return Sum
 
    def __iadd__(self,other):
        """ Add method for Molecule objects. """
        # Check type of other
        if not isinstance(other,Molecule):
            logger.error('A Molecule instance can only be added to another Molecule instance\n')
            raise TypeError
        # Create the sum of the two classes by copying the first class.
        for key in AtomVariableNames | MetaVariableNames:
            if key in ['fnm', 'ftype', 'bonds']: pass
            elif diff(self, other, key):
                for i, j in zip(self.Data[key], other.Data[key]):
                    print i, j, i==j
                logger.error('The data member called %s is not the same for these two objects\n' % key)
                raise RuntimeError
            # Information from the other class is added to this class (if said info doesn't exist.)
            elif key in other.Data:
                self.Data[key] = copy.deepcopy(other.Data[key])
        # FrameKeys must be a list.
        for key in FrameVariableNames:
            if both(self, other, key):
                if type(self.Data[key]) is not list:
                    logger.error('Key %s in self is a FrameKey, it must be a list\n' % key)
                    raise RuntimeError
                if type(other.Data[key]) is not list:
                    logger.error('Key %s in other is a FrameKey, it must be a list\n' % key)
                    raise RuntimeError
                self.Data[key] += other.Data[key]
            elif either(self, other, key):
                # TINKER 6.3 compatibility - catch the specific case that one has a periodic box and the other doesn't.
                if key == 'boxes':
                    if key in self.Data:
                        other.Data['boxes'] = [self.Data['boxes'][0] for i in range(len(other))]
                    elif key in other.Data:
                        self.Data['boxes'] = [other.Data['boxes'][0] for i in range(len(self))]
                else:
                    logger.error('Key %s is a FrameKey, must exist in both self and other for them to be added (for now).\n' % key)
                    raise RuntimeError
        return self

    def repair(self, key, klast):
        """ Attempt to repair trivial issues that would otherwise break the object. """
        kthis = key if len(self.Data[key]) < len(self.Data[klast]) else klast
        kother = klast if len(self.Data[key]) < len(self.Data[klast]) else key
        diff = abs(len(self.Data[key]) - len(self.Data[klast]))
        if kthis == 'comms':
            # Append empty comments if necessary because this causes way too many crashes.
            for i in range(diff): self.Data['comms'].append('')
        elif kthis == 'boxes' and len(self.Data['boxes']) == 1:
            # If we only have one box then we can fill in the rest of the trajectory.
            for i in range(diff): self.Data['boxes'].append(self.Data['boxes'][-1])
        else:
            logger.error('The keys %s and %s have different lengths (%i %i)'
                         '- this isn\'t supposed to happen for two AtomKeys member variables.' 
                         % (key, klast, len(self.Data[key]), len(self.Data[klast])))
            raise RuntimeError

    def reorder_according_to(self, other):

        """ 

        Reorder atoms according to some other Molecule object.  This
        happens when we run a program like pdb2gmx or pdbxyz and it
        scrambles our atom ordering, forcing us to reorder the atoms
        for all frames in the current Molecule object.

        Directions: 
        (1) Load up the scrambled file as a new Molecule object.
        (2) Call this function: Original_Molecule.reorder_according_to(scrambled)
        (3) Save Original_Molecule to a new file name.

        """

        M = self[0]
        N = other
        unmangled       = unmangle(M, N)
        NewData = {}
        for key in self.AtomKeys:
            NewData[key] = list(np.array(M.Data[key])[unmangled])
        for key in self.FrameKeys:
            if key in ['xyzs', 'qm_forces', 'qm_espxyzs', 'qm_espvals', 'qm_extchgs', 'qm_mulliken_charges', 'qm_mulliken_spins']:
                NewData[key] = list([self.Data[key][i][unmangled] for i in range(len(self))])
        for key in NewData:
            setattr(self, key, copy.deepcopy(NewData[key]))

    def reorder_indices(self, other):

        """ 

        Return the indices that would reorder atoms according to some
        other Molecule object.  This happens when we run a program
        like pdb2gmx or pdbxyz and it scrambles our atom ordering.

        Directions: 
        (1) Load up the scrambled file as a new Molecule object.
        (2) Call this function: Original_Molecule.reorder_indices(scrambled)

        """
        return unmangle(self[0], other)
            
    def append(self,other):
        self += other

    def __init__(self, fnm = None, ftype = None, build_topology = True, **kwargs):
        """ To create the Molecule object, we simply define the table of
        file reading/writing functions and read in a file if it is
        provided."""
        ## build_topology: Create a connectivity graph of atoms
        ## toppbc: Use periodic boundary conditions in making connectivity graph
        ## positive_resid: Enforce all positive resids
        #=========================================#
        #|           File type tables            |#
        #|    Feel free to edit these as more    |#
        #|      readers / writers are added      |#
        #=========================================#
        ## The table of file readers
        self.Read_Tab = {'gaussian' : self.read_com,
                         'gromacs'  : self.read_gro,
                         'charmm'   : self.read_charmm,
                         'dcd'      : self.read_dcd,
                         'mdcrd'    : self.read_mdcrd,
                         'pdb'      : self.read_pdb,
                         'xyz'      : self.read_xyz,
                         'mol2'     : self.read_mol2,
                         'qcin'     : self.read_qcin,
                         'qcout'    : self.read_qcout,
                         'qcesp'    : self.read_qcesp,
                         'qdata'    : self.read_qdata,
                         'tinker'   : self.read_arc}
        ## The table of file writers
        self.Write_Tab = {'gromacs' : self.write_gro,
                          'xyz'     : self.write_xyz,
                          'molproq' : self.write_molproq,
                          'dcd'     : self.write_dcd,
                          'mdcrd'   : self.write_mdcrd,
                          'pdb'     : self.write_pdb,
                          'qcin'    : self.write_qcin,
                          'qdata'   : self.write_qdata,
                          'tinker'  : self.write_arc}
        ## A funnel dictionary that takes redundant file types
        ## and maps them down to a few.
        self.Funnel    = {'gromos'  : 'gromacs',
                          'gro'     : 'gromacs',
                          'g96'     : 'gromacs',
                          'gmx'     : 'gromacs',
                          'in'      : 'qcin',
                          'qcin'    : 'qcin',
                          'com'     : 'gaussian',
                          'out'     : 'qcout',
                          'esp'     : 'qcesp',
                          'txt'     : 'qdata',
                          'crd'     : 'charmm',
                          'cor'     : 'charmm',
                          'arc'     : 'tinker'}
        ## Creates entries like 'gromacs' : 'gromacs' and 'xyz' : 'xyz'
        ## in the Funnel
        self.positive_resid = kwargs.get('positive_resid', 0)
        self.built_bonds = False
        for i in set(self.Read_Tab.keys() + self.Write_Tab.keys()):
            self.Funnel[i] = i
        # Data container.  All of the data is stored in here.
        self.Data = {}
        ## Read in stuff if we passed in a file name, otherwise return an empty instance.
        if fnm != None:
            self.Data['fnm'] = fnm
            if ftype == None:
                ## Try to determine from the file name using the extension.
                ftype = os.path.splitext(fnm)[1][1:]
            if not os.path.exists(fnm):
                logger.error('Tried to create Molecule object from a file that does not exist: %s\n' % fnm)
                raise IOError
            self.Data['ftype'] = ftype
            ## Actually read the file.
            Parsed = self.Read_Tab[self.Funnel[ftype.lower()]](fnm, **kwargs)
            ## Set member variables.
            for key, val in Parsed.items():
                self.Data[key] = val
            ## Create a list of comment lines if we don't already have them from reading the file.
            if 'comms' not in self.Data:
                self.comms = ['Generated by ForceBalance from %s: Frame %i of %i' % (fnm, i+1, self.ns) for i in range(self.ns)]
            else:
                self.comms = [i.expandtabs() for i in self.comms]
            ## Make sure the comment line isn't too long
            # for i in range(len(self.comms)):
            #     self.comms[i] = self.comms[i][:100] if len(self.comms[i]) > 100 else self.comms[i]
            # Attempt to build the topology for small systems. :)
            if 'networkx' in sys.modules and hasattr(self, 'elem') and build_topology and self.na > 0:
                if self.na > 100000:
                    print "Warning: Large number of atoms (%i), topology building may take a long time" % self.na
                self.toppbc = kwargs.get('toppbc', 0)
                self.topology = self.build_topology()
                self.molecules = nx.connected_component_subgraphs(self.topology)
                if 'bonds' not in self.Data:
                    self.Data['bonds'] = self.topology.edges()
                    self.built_bonds = True

    #=====================================#
    #|     Core read/write functions     |#
    #| Hopefully we won't have to change |#
    #|         these very often!         |#
    #=====================================#

    def require(self, *args):
        for arg in args:
            if arg not in self.Data:
                logger.error("%s is a required attribute for writing this type of file but it's not present\n" % arg)
                raise RuntimeError

    # def read(self, fnm, ftype = None):
    #     """ Read in a file. """
    #     if ftype == None:
    #         ## Try to determine from the file name using the extension.
    #         ftype = os.path.splitext(fnm)[1][1:]
    #     ## This calls the table of reader functions and prints out an error message if it fails.
    #     ## 'Answer' is a dictionary of data that is returned from the reader function.
    #     Answer = self.Read_Tab[self.Funnel[ftype.lower()]](fnm)
    #     return Answer

    def write(self,fnm=None,ftype=None,append=False,select=None,**kwargs):
        if fnm == None and ftype == None:
            logger.error("Output file name and file type are not specified.\n")
            raise RuntimeError
        elif ftype == None:
            ftype = os.path.splitext(fnm)[1][1:]
        ## Fill in comments.
        if 'comms' not in self.Data:
            self.comms = ['Generated by ForceBalance from %s: Frame %i of %i' % (fnm, i+1, self.ns) for i in range(self.ns)]
        if 'xyzs' in self.Data and len(self.comms) < len(self.xyzs):
            for i in range(len(self.comms), len(self.xyzs)):
                self.comms.append("Frame %i: generated by ForceBalance" % i)
        ## I needed to add in this line because the DCD writer requires the file name,
        ## but the other methods don't.
        self.fout = fnm
        if type(select) in [int, np.int64, np.int32]:
            select = [select]
        if select == None:
            select = range(len(self))
        Answer = self.Write_Tab[self.Funnel[ftype.lower()]](select,**kwargs)
        ## Any method that returns text will give us a list of lines, which we then write to the file.
        if Answer != None:
            if fnm == None or fnm == sys.stdout:
                outfile = sys.stdout
            elif append:
                # Writing to symbolic links risks unintentionally overwriting the source file - 
                # thus we delete the link first.
                if os.path.islink(fnm): 
                    os.unlink(fnm)
                outfile = open(fnm,'a')
            else:
                if os.path.islink(fnm): 
                    os.unlink(fnm)
                outfile = open(fnm,'w')
            for line in Answer:
                print >> outfile,line
            outfile.close()

    #=====================================#
    #|         Useful functions          |#
    #|     For doing useful things       |#
    #=====================================#

    def center_of_mass(self):
        M = sum([PeriodicTable[self.elem[i]] for i in range(self.na)])
        return np.array([np.sum([xyz[i,:] * PeriodicTable[self.elem[i]] / M for i in range(xyz.shape[0])],axis=0) for xyz in self.xyzs])

    def radius_of_gyration(self):
        M = sum([PeriodicTable[self.elem[i]] for i in range(self.na)])
        coms = self.center_of_mass()
        rgs = []
        for i, xyz in enumerate(self.xyzs):
            xyz1 = xyz.copy()
            xyz1 -= coms[i]
            rgs.append(np.sum([PeriodicTable[self.elem[i]]*np.dot(x,x) for i, x in enumerate(xyz1)])/M)
        return np.array(rgs)
            
    def rigid_water(self):
        """ If one atom is oxygen and the next two are hydrogen, make the water molecule rigid. """
        self.require('elem', 'xyzs')
        for i in range(len(self)):
            for a in range(self.na-2):
                if self.elem[a] == 'O' and self.elem[a+1] == 'H' and self.elem[a+2] == 'H':
                    flex = self.xyzs[i]
                    wat = flex[a:a+3]
                    com = wat.mean(0)
                    wat -= com
                    o  = wat[0]
                    h1 = wat[1]
                    h2 = wat[2]
                    r1 = h1 - o
                    r2 = h2 - o
                    r1 /= np.linalg.norm(r1)
                    r2 /= np.linalg.norm(r2)
                    # Obtain unit vectors.
                    ex = r1 + r2
                    ey = r1 - r2
                    ex /= np.linalg.norm(ex)
                    ey /= np.linalg.norm(ey)
                    Bond = 0.9572
                    Ang = np.pi * 104.52 / 2 / 180
                    cosx = np.cos(Ang)
                    cosy = np.sin(Ang)
                    h1 = o + Bond*ex*cosx + Bond*ey*cosy
                    h2 = o + Bond*ex*cosx - Bond*ey*cosy
                    rig = np.array([o, h1, h2]) + com
                    self.xyzs[i][a:a+3] = rig

#        if center:
#            xyz1 -= xyz1.mean(0)
#        for index2, xyz2 in enumerate(self.xyzs):
#            if index2 == 0: continue
#            xyz2 -= xyz2.mean(0)
#            if smooth:
#                ref = index2-1
#            else:
#                ref = 0
#            tr, rt = get_rotate_translate(xyz2,self.xyzs[ref])
#            xyz2 = np.dot(xyz2, rt) + tr
#            self.xyzs[index2] = xyz2

    def load_frames(self, fnm):
        NewMol = Molecule(fnm)
        if NewMol.na != self.na:
            logger.error('When loading frames, don\'t change the number of atoms.\n')
            raise RuntimeError
        for key in NewMol.FrameKeys:
            self.Data[key] = NewMol.Data[key]

    def edit_qcrems(self, in_dict, subcalc = None):
        """ Edit Q-Chem rem variables with a dictionary.  Pass a value of None to delete a rem variable. """
        if subcalc == None:
            for qcrem in self.qcrems:
                for key, val in in_dict.items():
                    if val == None:
                        qcrem.pop(key, None)
                    else:
                        qcrem[key] = val
        else:
            for key, val in in_dict.items():
                if val == None:
                    self.qcrems[subcalc].pop(key, None)
                else:
                    self.qcrems[subcalc][key] = val

    def add_quantum(self, other):
        if type(other) is Molecule:
            OtherMol = other
        elif type(other) is str:
            OtherMol = Molecule(other)
        for key in OtherMol.QuantumKeys:
            if key in AtomVariableNames and len(OtherMol.Data[key]) != self.na:
                logger.error('The quantum-key %s is AtomData, but it doesn\'t have the same number of atoms as the Molecule object we\'re adding it to.')
                raise RuntimeError
            self.Data[key] = copy.deepcopy(OtherMol.Data[key])

    def add_virtual_site(self, idx, **kwargs):
        """ Add a virtual site to the system.  This does NOT set the position of the virtual site; it sits at the origin. """
        for key in self.AtomKeys:
            if key in kwargs:
                self.Data[key].insert(idx,kwargs[key])
            else:
                logger.error('You need to specify %s when adding a virtual site to this molecule.\n' % key)
                raise RuntimeError
        if 'xyzs' in self.Data:
            for i, xyz in enumerate(self.xyzs):
                if 'pos' in kwargs:
                    self.xyzs[i] = np.insert(xyz, idx, xyz[kwargs['pos']], axis=0)
                else:
                    self.xyzs[i] = np.insert(xyz, idx, 0.0, axis=0)
        else:
            logger.error('You need to have xyzs in this molecule to add a virtual site.\n')
            raise RuntimeError

    def replace_peratom(self, key, orig, want):
        """ Replace all of the data for a certain attribute in the system from orig to want. """
        if key in self.Data:
            for i in range(self.na):
                if self.Data[key][i] == orig:
                    self.Data[key][i] = want
        else:
            logger.error('The key that we want to replace (%s) doesn\'t exist.\n' % key)
            raise RuntimeError

    def replace_peratom_conditional(self, key1, cond, key2, orig, want):
        """ Replace all of the data for a attribute key2 from orig to want, contingent on key1 being equal to cond. 
        For instance: replace H1 with H2 if resname is SOL."""
        if key2 in self.Data and key1 in self.Data:
            for i in range(self.na):
                if self.Data[key2][i] == orig and self.Data[key1][i] == cond:
                    self.Data[key2][i] = want
        else:
            logger.error('Either the comparison or replacement key (%s, %s) doesn\'t exist.\n' % (key1, key2))
            raise RuntimeError

    def atom_select(self,atomslice):
        """ Return a copy of the object with certain atoms selected.  Takes an integer, list or array as argument. """
        if isinstance(atomslice, int):
            atomslice = [atomslice]
        if isinstance(atomslice, list):
            atomslice = np.array(atomslice)
        New = Molecule()
        for key in self.FrameKeys | self.MetaKeys:
            New.Data[key] = copy.deepcopy(self.Data[key])
        for key in self.AtomKeys:
            if key == 'tinkersuf': # Tinker suffix is a bit tricky
                Map = dict([(a+1, i+1) for i, a in enumerate(atomslice)])
                CopySuf = list(np.array(self.Data[key])[atomslice])
                NewSuf = []
                for line in CopySuf:
                    whites      = re.split('[^ ]+',line)
                    s           = line.split()
                    if len(s) > 1:
                        for i in range(1,len(s)):
                            s[i] = str(Map[int(s[i])])
                    sn = [int(i) for i in s[1:]]
                    s = [s[0]] + list(np.array(s[1:])[np.argsort(sn)])
                    NewSuf.append(''.join([whites[j]+s[j] for j in range(len(s))]))
                New.Data['tinkersuf'] = NewSuf[:]
            else:
                New.Data[key] = list(np.array(self.Data[key])[atomslice])
        if 'xyzs' in self.Data:
            for i in range(self.ns):
                New.xyzs[i] = self.xyzs[i][atomslice]
        if 'networkx' in sys.modules and self.built_bonds and self.na > 0:
            New.toppbc = self.toppbc
            New.topology = New.build_topology()
            New.molecules = nx.connected_component_subgraphs(New.topology)
            New.Data['bonds'] = New.topology.edges()
            New.built_bonds = True
        elif 'bonds' in self.Data:
            New.Data['bonds'] = [(list(atomslice).index(b[0]), list(atomslice).index(b[1])) for b in self.bonds if (b[0] in atomslice and b[1] in atomslice)]
        return New

    def atom_stack(self, other):
        """ Return a copy of the object with another molecule object appended.  WARNING: This function may invalidate stuff like QM energies. """
        if len(other) != len(self):
            logger.error('The number of frames of the Molecule objects being stacked are not equal.\n')
            raise RuntimeError

        New = Molecule()
        for key in self.FrameKeys | self.MetaKeys:
            New.Data[key] = copy.deepcopy(self.Data[key])
            
        # This is how we're going to stack things like Cartesian coordinates and QM forces.
        def FrameStack(k):
            if k in self.Data and k in other.Data:
                New.Data[k] = [np.vstack((s, o)) for s, o in zip(self.Data[k], other.Data[k])]
        for i in ['xyzs', 'qm_forces', 'qm_espxyzs', 'qm_espvals', 'qm_extchgs', 'qm_mulliken_charges', 'qm_mulliken_spins']:
            FrameStack(i)

        # Now build the new atom keys.
        for key in self.AtomKeys:
            if key not in other.Data:
                logger.error('Trying to stack two Molecule objects - the first object contains %s and the other does not\n' % (key))
                raise RuntimeError
            if key == 'tinkersuf': # Tinker suffix is a bit tricky
                NewSuf = []
                for line in other.Data[key]:
                    whites      = re.split('[^ ]+',line)
                    s           = line.split()
                    if len(s) > 1:
                        for i in range(1,len(s)):
                            s[i] = str(int(s[i]) + self.na)
                    NewSuf.append(''.join([whites[j]+s[j] for j in range(len(s))]))
                New.Data[key] = copy.deepcopy(self.Data[key]) + NewSuf
            else:
                if type(self.Data[key]) is np.ndarray:
                    New.Data[key] = np.concatenate((self.Data[key], other.Data[key]))
                elif type(self.Data[key]) is list:
                    New.Data[key] = self.Data[key] + other.Data[key]
                else:
                    logger.error('Cannot stack %s because it is of type %s\n' % (key, str(type(New.Data[key]))))
                    raise RuntimeError
        if 'bonds' in self.Data and 'bonds' in other.Data:
            New.Data['bonds'] = self.bonds + [(b[0]+self.na, b[1]+self.na) for b in other.bonds]
        return New

    def align_by_moments(self):
        """ Align molecules using the moment of inertia.  
        Departs from MSMBuilder convention of 
        using arithmetic mean for mass. """
        coms  = self.center_of_mass()
        xyz1  = self.xyzs[0]
        xyz1 -= coms[0]
        xyz1  = AlignToMoments(self.elem,xyz1)
        for index2, xyz2 in enumerate(self.xyzs):
            xyz2 -= coms[index2]
            xyz2 = AlignToMoments(self.elem,xyz1,xyz2)
            self.xyzs[index2] = xyz2

    def align(self, smooth = False, center = True, center_mass = False, select=None):
        """ Align molecules. 
        
        Has the option to create smooth trajectories 
        (align each frame to the previous one)
        or to align each frame to the first one.

        Also has the option to remove the center of mass.

        Provide a list of atom indices to align along selected atoms.

        """
        if isinstance(select, list):
            select = np.array(select)
        if center and center_mass:
            logger.error('Specify center=True or center_mass=True but set the other one to False\n')
            raise RuntimeError

        coms = self.center_of_mass()
        xyz1 = self.xyzs[0]
        if center:
            xyz1 -= xyz1.mean(0)
        elif center_mass:
            xyz1 = coms[0]
        for index2, xyz2 in enumerate(self.xyzs):
            if index2 == 0: continue
            xyz2 -= xyz2.mean(0)
            if smooth:
                ref = index2-1
            else:
                ref = 0
            if select != None:
                tr, rt = get_rotate_translate(xyz2[select],self.xyzs[ref][select])
            else:
                tr, rt = get_rotate_translate(xyz2,self.xyzs[ref])
            xyz2 = np.dot(xyz2, rt) + tr
            self.xyzs[index2] = xyz2

    def build_topology(self, sn=None, Fac=1.2):
        ''' A bare-bones implementation of the bond graph capability in the nanoreactor code.  
        Returns a NetworkX graph that depicts the molecular topology, which might be useful for stuff. 
        Provide, optionally, the frame number used to compute the topology. '''
        if sn == None:
            sn = 0
        mindist = 1.0 # Any two atoms that are closer than this distance are bonded.
        # Create an atom-wise list of covalent radii.
        R = np.array([(Radii[Elements.index(i)-1] if i in Elements else 0.0) for i in self.elem])
        # Create a list of 2-tuples corresponding to combinations of atomic indices using a grid algorithm.
        mins = np.min(self.xyzs[sn],axis=0)
        maxs = np.max(self.xyzs[sn],axis=0)
        # Grid size in Angstrom.  This number is optimized for speed in a 15,000 atom system (united atom pentadecane).
        gsz = 6.0
        if hasattr(self, 'boxes'): 
            xmin = 0.0
            ymin = 0.0
            zmin = 0.0
            xmax = self.boxes[sn].a
            ymax = self.boxes[sn].b
            zmax = self.boxes[sn].c
            # if xmax > gsz and ymax > gsz and zmax > gsz:
            #     toppbc = True
            if any([i != 90.0 for i in [self.boxes[sn].alpha, self.boxes[sn].beta, self.boxes[sn].gamma]]):
                print "Warning: Topology building will not work with broken molecules in nonorthogonal cells."
                self.toppbc = False
        else:
            xmin = mins[0]
            ymin = mins[1]
            zmin = mins[2]
            xmax = maxs[0]
            ymax = maxs[1]
            zmax = maxs[2]
            self.toppbc = False

        if self.toppbc:
            gszx = (xmax-xmin)/int((xmax-xmin)/gsz)
            gszy = (ymax-ymin)/int((ymax-ymin)/gsz)
            gszz = (zmax-zmin)/int((zmax-zmin)/gsz)
        else:
            gszx = gsz
            gszy = gsz
            gszz = gsz

        # Run algorithm to determine bonds.
        # Decide if we want to use the grid algorithm.
        use_grid = self.toppbc or (np.max([xmax-xmin, ymax-ymin, zmax-zmin]) > 2.0*gsz)
        if use_grid:
            # Inside the grid algorithm.
            # 1) Determine the left edges of the grid cells.
            xgrd = np.arange(xmin, xmax, gszx)
            ygrd = np.arange(ymin, ymax, gszy)
            zgrd = np.arange(zmin, zmax, gszz)
            # 2) Grid cells are denoted by a three-index tuple.
            gidx = list(itertools.product(range(len(xgrd)), range(len(ygrd)), range(len(zgrd))))
            # 3) Build a dictionary which maps a grid cell to itself plus its neighboring grid cells.
            # Two grid cells are defined to be neighbors if the differences between their x, y, z indices are at most 1.
            gngh = OrderedDict()
            amax = np.array(gidx[-1])
            amin = np.array(gidx[0])
            n27 = np.array(list(itertools.product([-1,0,1],repeat=3)))
            for i in gidx:
                gngh[i] = []
                ai = np.array(i)
                for j in n27:
                    nj = ai+j
                    for k in range(3):
                        mod = amax[k]-amin[k]+1
                        if nj[k] < amin[k]:
                            nj[k] += mod
                        elif nj[k] > amax[k]:
                            nj[k] -= mod
                    gngh[i].append(tuple(nj))
            # 4) Loop over the atoms and assign each to a grid cell.
            # Note: I think this step becomes the bottleneck if we choose very small grid sizes.
            gasn = OrderedDict([(i, []) for i in gidx])
            for i in range(self.na):
                xidx = -1
                yidx = -1
                zidx = -1
                for j in xgrd:
                    xi = self.xyzs[sn][i][0]
<<<<<<< HEAD
                    while xi < 0: xi += xmax
                    while xi > xmax: xi -= xmax
=======
                    while self.toppbc and xi < 0: xi += xmax
                    while self.toppbc and xi > xmax: xi -= xmax
>>>>>>> 6136b533
                    if xi < j: break
                    xidx += 1
                for j in ygrd:
                    yi = self.xyzs[sn][i][1]
<<<<<<< HEAD
                    while yi < 0: yi += ymax
                    while yi > ymax: yi -= ymax
=======
                    while self.toppbc and yi < 0: yi += ymax
                    while self.toppbc and yi > ymax: yi -= ymax
>>>>>>> 6136b533
                    if yi < j: break
                    yidx += 1
                for j in zgrd:
                    zi = self.xyzs[sn][i][2]
<<<<<<< HEAD
                    while zi < 0: zi += zmax
                    while zi > zmax: zi -= zmax
=======
                    while self.toppbc and zi < 0: zi += zmax
                    while self.toppbc and zi > zmax: zi -= zmax
>>>>>>> 6136b533
                    if zi < j: break
                    zidx += 1
                gasn[(xidx,yidx,zidx)].append(i)
            # 5) Create list of 2-tuples corresponding to combinations of atomic indices.
            # This is done by looping over pairs of neighboring grid cells and getting Cartesian products of atom indices inside.
            # It may be possible to get a 2x speedup by eliminating forward-reverse pairs (e.g. (5, 4) and (4, 5) and duplicates (5,5).)
            AtomIterator = []
            for i in gasn:
                for j in gngh[i]:
                    AtomIterator.append(cartesian_product2([gasn[i], gasn[j]]))
            AtomIterator = np.ascontiguousarray(np.vstack(AtomIterator))
        else:
            # Create a list of 2-tuples corresponding to combinations of atomic indices.
            # This is much faster than using itertools.combinations.
            AtomIterator = np.ascontiguousarray(np.vstack((np.fromiter(itertools.chain(*[[i]*(self.na-i-1) for i in range(self.na)]),dtype=np.int32), np.fromiter(itertools.chain(*[range(i+1,self.na) for i in range(self.na)]),dtype=np.int32))).T)
        # Create a list of thresholds for determining whether a certain interatomic distance is considered to be a bond.
        BT0 = R[AtomIterator[:,0]]
        BT1 = R[AtomIterator[:,1]]
        BondThresh = (BT0+BT1) * Fac
        BondThresh = (BondThresh > mindist) * BondThresh + (BondThresh < mindist) * mindist
        if 'forcebalance.contact' in sys.modules:
            if hasattr(self, 'boxes') and self.toppbc:
                dxij = contact.atom_distances(np.array([self.xyzs[sn]]),AtomIterator,np.array([self.boxes[sn].a, self.boxes[sn].b, self.boxes[sn].c]))
            else:
                dxij = contact.atom_distances(np.array([self.xyzs[sn]]),AtomIterator)
        else:
            # Inefficient implementation if importing contact doesn't work.
            print "Warning: Using inefficient distance algorithm because 'contact' module was not imported."
            if hasattr(self, 'boxes'):
                print "No minimum image convention available (import 'contact' if you need it)."
            dxij = [np.array(list(itertools.chain(*[[np.linalg.norm(self.xyzs[sn][i]-self.xyzs[sn][j]) for i in range(j+1,self.na)] for j in range(self.na)])))]

        # Create a NetworkX graph object.
        G = MyG()
        bonds = [[] for i in range(self.na)]
        for i, a in enumerate(self.elem):
            G.add_node(i)
            if 'atomname' in self.Data:
                nx.set_node_attributes(G,'n',{i:self.atomname[i]})
            nx.set_node_attributes(G,'e',{i:a})
            nx.set_node_attributes(G,'x',{i:self.xyzs[sn][i]})
        bond_bool = dxij[0] < BondThresh
        for i, a in enumerate(bond_bool):
            if not a: continue
            (ii, jj) = AtomIterator[i]
            if ii >= jj: continue
            bonds[ii].append(jj)
            bonds[jj].append(ii)
            G.add_edge(ii, jj)
        return G

    def find_angles(self):

        """ Return a list of 3-tuples corresponding to all of the
        angles in the system.  Verified for lysine and tryptophan
        dipeptide when comparing to TINKER's analyze program. """

        if not hasattr(self, 'topology'):
            logger.error("Need to have built a topology to find angles\n")
            raise RuntimeError

        angidx = []
        # Iterate over separate molecules
        for mol in self.molecules:
            # Iterate over atoms in the molecule
            for a2 in mol.nodes():
                # Find all bonded neighbors to this atom
                friends = sorted(list(nx.all_neighbors(mol, a2)))
                if len(friends) < 2: continue
                # Double loop over bonded neighbors
                for i, a1 in enumerate(friends):
                    for a3 in friends[i+1:]:
                        # Add bonded atoms in the correct order
                        angidx.append((a1, a2, a3))
        return angidx

    def find_dihedrals(self):
        
        """ Return a list of 4-tuples corresponding to all of the
        dihedral angles in the system.  Verified for alanine and
        tryptophan dipeptide when comparing to TINKER's analyze
        program. """
        
        if not hasattr(self, 'topology'):
            logger.error("Need to have built a topology to find dihedrals\n")
            raise RuntimeError

        dihidx = []
        # Iterate over separate molecules
        for mol in self.molecules:
            # Iterate over bonds in the molecule
            for edge in mol.edges():
                # Determine correct ordering of atoms (middle atoms are ordered by convention)
                a2 = edge[0] if edge[0] < edge[1] else edge[1]
                a3 = edge[1] if edge[0] < edge[1] else edge[0]
                for a1 in sorted(list(nx.all_neighbors(mol, a2))):
                    if a1 != a3:
                        for a4 in sorted(list(nx.all_neighbors(mol, a3))):
                            if a4 != a2:
                                dihidx.append((a1, a2, a3, a4))
        return dihidx

    def measure_dihedrals(self, i, j, k, l):
        """ Return a series of dihedral angles, given four atom indices numbered from zero. """
        phis = []
        if 'bonds' in self.Data:
            if any(p not in self.bonds for p in [(min(i,j),max(i,j)),(min(j,k),max(j,k)),(min(k,l),max(k,l))]):
                print [(min(i,j),max(i,j)),(min(j,k),max(j,k)),(min(k,l),max(k,l))]
                warn("Measuring dihedral angle for four atoms that aren't bonded.  Hope you know what you're doing!")
        else:
            warn("This molecule object doesn't have bonds defined, sanity-checking is off.")
        for s in range(self.ns):
            x4 = self.xyzs[s][l]
            x3 = self.xyzs[s][k]
            x2 = self.xyzs[s][j]
            x1 = self.xyzs[s][i]
            v1 = x2-x1
            v2 = x3-x2
            v3 = x4-x3
            t1 = np.linalg.norm(v2)*np.dot(v1,np.cross(v2,v3))
            t2 = np.dot(np.cross(v1,v2),np.cross(v2,v3))
            phi = np.arctan2(t1,t2)
            phis.append(phi * 180 / np.pi)
            #phimod = phi*180/pi % 360
            #phis.append(phimod)
            #print phimod
        return phis

    def all_pairwise_rmsd(self):
        """ Find pairwise RMSD (super slow, not like the one in MSMBuilder.) """
        N = len(self)
        Mat = np.zeros((N,N),dtype=float)
        for i in range(N):
            xyzi = self.xyzs[i].copy()
            xyzi -= xyzi.mean(0)
            for j in range(i):
                xyzj = self.xyzs[j].copy()
                xyzj -= xyzj.mean(0)
                tr, rt = get_rotate_translate(xyzj, xyzi)
                xyzj = np.dot(xyzj, rt) + tr
                rmsd = np.sqrt(3*np.mean((xyzj - xyzi) ** 2))
                Mat[i,j] = rmsd
                Mat[j,i] = rmsd
        return Mat

    def pathwise_rmsd(self):
        """ Find RMSD between frames along path. """
        N = len(self)
        Vec = np.zeros(N-1, dtype=float)
        for i in range(N-1):
            xyzi = self.xyzs[i].copy()
            xyzi -= xyzi.mean(0)
            j=i+1
            xyzj = self.xyzs[j].copy()
            xyzj -= xyzj.mean(0)
            tr, rt = get_rotate_translate(xyzj, xyzi)
            xyzj = np.dot(xyzj, rt) + tr
            rmsd = np.sqrt(3*np.mean((xyzj - xyzi) ** 2))
            Vec[i] = rmsd
        return Vec

    def ref_rmsd(self, i):
        """ Find RMSD to a reference frame. """
        N = len(self)
        Vec = np.zeros(N)
        xyzi = self.xyzs[i].copy()
        xyzi -= xyzi.mean(0)
        for j in range(N):
            xyzj = self.xyzs[j].copy()
            xyzj -= xyzj.mean(0)
            tr, rt = get_rotate_translate(xyzj, xyzi)
            xyzj = np.dot(xyzj, rt) + tr
            rmsd = np.sqrt(3*np.mean((xyzj - xyzi) ** 2))
            Vec[j] = rmsd
        return Vec

    def align_center(self):
        self.align()

    def openmm_positions(self):
        """ Returns the Cartesian coordinates in the Molecule object in
        a list of OpenMM-compatible positions, so it is possible to type
        simulation.context.setPositions(Mol.openmm_positions()[0])
        or something like that.
        """

        Positions = []
        self.require('xyzs')
        for xyz in self.xyzs:
            Pos = []
            for xyzi in xyz:
                Pos.append(Vec3(xyzi[0]/10,xyzi[1]/10,xyzi[2]/10))
            Positions.append(Pos*nanometer)
        return Positions

    def openmm_boxes(self):
        """ Returns the periodic box vectors in the Molecule object in
        a list of OpenMM-compatible boxes, so it is possible to type
        simulation.context.setPeriodicBoxVectors(Mol.openmm_boxes()[0])
        or something like that.
        """
        
        self.require('boxes')
        return [(Vec3(box.A)/10.0, Vec3(box.B)/10.0, Vec3(box.C)/10.0) * nanometer for box in self.boxes]

    def split(self, fnm=None, ftype=None, method="chunks", num=None):

        """ Split the molecule object into a number of separate files
        (chunks), either by specifying the number of frames per chunk
        or the number of chunks.  Only relevant for "trajectories".
        The type of file may be specified; if they aren't specified
        then the original file type is used.

        The output file names are [name].[numbers].[extension] where
        [name] can be specified by passing 'fnm' or taken from the
        object's 'fnm' attribute by default.  [numbers] are integers
        ranging from the lowest to the highest chunk number, prepended
        by zeros.

        If the number of chunks / frames is not specified, then one file
        is written for each frame.
        
        @return fnms A list of the file names that were written.
        """
        
        

    #=====================================#
    #|         Reading functions         |#
    #=====================================#
    def read_xyz(self, fnm, **kwargs):
        """ .xyz files can be TINKER formatted which is why we have the try/except here. """
        try:
            return self.read_xyz0(fnm, **kwargs)
        except:
            return self.read_arc(fnm, **kwargs)
            
    def read_xyz0(self, fnm, **kwargs):
        """ Parse a .xyz file which contains several xyz coordinates, and return their elements.

        @param[in] fnm The input file name
        @return elem  A list of chemical elements in the XYZ file
        @return comms A list of comments.
        @return xyzs  A list of XYZ coordinates (number of snapshots times number of atoms)

        """
        xyz   = []
        xyzs  = []
        comms = []
        elem  = []
        an    = 0
        na    = 0
        ln    = 0
        absln = 0
        for line in open(fnm):
            line = line.strip().expandtabs()
            if ln == 0:
                # Skip blank lines.
                if len(line.strip()) > 0:
                    na = int(line.strip())
            elif ln == 1:
                comms.append(line.strip())
            else:
                line = re.sub(r"([0-9])(-[0-9])", r"\1 \2", line)
                sline = line.split()
                xyz.append([float(i) for i in sline[1:]])
                if len(elem) < na:
                    elem.append(sline[0])
                an += 1
                if an == na:
                    xyzs.append(np.array(xyz))
                    xyz = []
                    an  = 0
            if ln == na+1:
                # Reset the line number counter when we hit the last line in a block.
                ln = -1
            ln += 1
            absln += 1
        Answer = {'elem' : elem,
                  'xyzs' : xyzs,
                  'comms': comms}
        return Answer

    def read_mdcrd(self, fnm, **kwargs):
        """ Parse an AMBER .mdcrd file.  This requires at least the number of atoms.
        This will FAIL for monatomic trajectories (but who the heck makes those?)

        @param[in] fnm The input file name
        @return xyzs  A list of XYZ coordinates (number of snapshots times number of atoms)
        @return boxes Boxes (if present.)

        """
        self.require('na')
        xyz    = []
        xyzs   = []
        boxes  = []
        ln     = 0
        for line in open(fnm):
            sline = line.split()
            if ln == 0:
                pass
            else:
                if xyz == [] and len(sline) == 3:
                    a, b, c = (float(i) for i in line.split())
                    boxes.append(BuildLatticeFromLengthsAngles(a, b, c, 90.0, 90.0, 90.0))
                else:
                    xyz += [float(i) for i in line.split()]
                    if len(xyz) == self.na * 3:
                        xyzs.append(np.array(xyz).reshape(-1,3))
                        xyz = []
            ln += 1
        Answer = {'xyzs' : xyzs}
        if len(boxes) > 0:
            Answer['boxes'] = boxes
        return Answer

    def read_qdata(self, fnm, **kwargs):
        xyzs     = []
        energies = []
        forces   = []
        espxyzs  = []
        espvals  = []
        interaction = []
        for line in open(fnm):
            line = line.strip().expandtabs()
            if 'COORDS' in line:
                xyzs.append(np.array([float(i) for i in line.split()[1:]]).reshape(-1,3))
            elif 'FORCES' in line:
                forces.append(np.array([float(i) for i in line.split()[1:]]).reshape(-1,3))
            elif 'ESPXYZ' in line:
                espxyzs.append(np.array([float(i) for i in line.split()[1:]]).reshape(-1,3))
            elif 'ESPVAL' in line:
                espvals.append(np.array([float(i) for i in line.split()[1:]]))
            elif 'ENERGY' in line:
                energies.append(float(line.split()[1]))
            elif 'INTERACTION' in line:
                interaction.append(float(line.split()[1]))
        Answer = {}
        if len(xyzs) > 0:
            Answer['xyzs'] = xyzs
        if len(energies) > 0:
            Answer['qm_energies'] = energies
        if len(interaction) > 0:
            Answer['qm_interaction'] = interaction
        if len(forces) > 0:
            Answer['qm_forces'] = forces
        if len(espxyzs) > 0:
            Answer['qm_espxyzs'] = espxyzs
        if len(espvals) > 0:
            Answer['qm_espvals'] = espvals
        return Answer

    def read_mol2(self, fnm, **kwargs):
        xyz      = []
        charge   = []
        atomname = []
        atomtype = []
        elem     = []
        data = Mol2.mol2_set(fnm)
        if len(data.compounds) > 1:
            sys.stderr.write("Not sure what to do if the MOL2 file contains multiple compounds\n")
        for i, atom in enumerate(data.compounds.items()[0][1].atoms):
            xyz.append([atom.x, atom.y, atom.z])
            charge.append(atom.charge)
            atomname.append(atom.atom_name)
            atomtype.append(atom.atom_type)
            thiselem = atom.atom_name
            if len(thiselem) > 1:
                thiselem = thiselem[0] + re.sub('[A-Z0-9]','',thiselem[1:])
            elem.append(thiselem)

        resname = [data.compounds.items()[0][0] for i in range(len(elem))]
        resid = [1 for i in range(len(elem))]
        
        # Deprecated 'abonds' format.
        # bonds    = [[] for i in range(len(elem))]
        # for bond in data.compounds.items()[0][1].bonds:
        #     a1 = bond.origin_atom_id - 1
        #     a2 = bond.target_atom_id - 1
        #     aL, aH = (a1, a2) if a1 < a2 else (a2, a1)
        #     bonds[aL].append(aH)

        bonds = []
        for bond in data.compounds.items()[0][1].bonds:
            a1 = bond.origin_atom_id - 1
            a2 = bond.target_atom_id - 1
            aL, aH = (a1, a2) if a1 < a2 else (a2, a1)
            bonds.append((aL,aH))

        Answer = {'xyzs' : [np.array(xyz)],
                  'partial_charge' : charge,
                  'atomname' : atomname,
                  'atomtype' : atomtype,
                  'elem'     : elem,
                  'resname'  : resname,
                  'resid'    : resid,
                  'bonds'    : bonds
                  }

        return Answer

    def read_dcd(self, fnm, **kwargs):
        xyzs = []
        boxes = []
        if _dcdlib.vmdplugin_init() != 0:
            logger.error("Unable to init DCD plugin\n")
            raise IOError
        natoms = c_int(-1)
        frame  = 0
        dcd       = _dcdlib.open_dcd_read(fnm, "dcd", byref(natoms))
        ts        = MolfileTimestep()
        _xyz      = c_float * (natoms.value * 3)
        xyzvec    = _xyz()
        ts.coords = xyzvec
        while True:
            result = _dcdlib.read_next_timestep(dcd, natoms, byref(ts))
            if result == 0:
                frame += 1
            elif result == -1:
                break
            #npa    = np.array(xyzvec)
            xyz    = np.asfarray(xyzvec)
            xyzs.append(xyz.reshape(-1, 3))
            boxes.append(BuildLatticeFromLengthsAngles(ts.A, ts.B, ts.C, 90.0, 90.0, 90.0))
        _dcdlib.close_file_read(dcd)
        dcd = None
        Answer = {'xyzs' : xyzs,
                  'boxes' : boxes}
        return Answer

    def read_com(self, fnm, **kwargs):
        """ Parse a Gaussian .com file and return a SINGLE-ELEMENT list of xyz coordinates (no multiple file support)

        @param[in] fnm The input file name
        @return elem   A list of chemical elements in the XYZ file
        @return comms  A single-element list for the comment.
        @return xyzs   A single-element list for the  XYZ coordinates.
        @return charge The total charge of the system.
        @return mult   The spin multiplicity of the system.

        """
        elem    = []
        xyz     = []
        ln      = 0
        absln   = 0
        comfile = open(fnm).readlines()
        inxyz = 0
        for line in comfile:
            line = line.strip().expandtabs()
            # Everything after exclamation point is a comment
            sline = line.split('!')[0].split()
            if len(sline) == 2:
                if isint(sline[0]) and isint(sline[1]):
                    charge = int(sline[0])
                    mult = int(sline[1])
                    title_ln = ln - 2
            elif len(sline) == 4:
                inxyz = 1
                if sline[0].capitalize() in PeriodicTable and isfloat(sline[1]) and isfloat(sline[2]) and isfloat(sline[3]):
                    elem.append(sline[0])
                    xyz.append(np.array([float(sline[1]),float(sline[2]),float(sline[3])]))
            elif inxyz:
                break
            ln += 1
            absln += 1

        Answer = {'xyzs'   : [np.array(xyz)],
                  'elem'   : elem,
                  'comms'  : [comfile[title_ln].strip()],
                  'charge' : charge,
                  'mult'   : mult}
        return Answer

    def read_arc(self, fnm, **kwargs):
        """ Read a TINKER .arc file.

        @param[in] fnm  The input file name
        @return xyzs    A list for the  XYZ coordinates.
        @return boxes   A list of periodic boxes (newer .arc files have these)
        @return resid   The residue ID numbers.  These are not easy to get!
        @return elem    A list of chemical elements in the XYZ file
        @return comms   A single-element list for the comment.
        @return tinkersuf  The suffix that comes after lines in the XYZ coordinates; this is usually topology info

        """
        tinkersuf   = []
        boxes = []
        xyzs  = []
        xyz   = []
        resid = []
        elem  = []
        comms = []
        thisres = set([])
        forwardres = set([])
        title = True
        nframes = 0
        thisresid   = 1
        ln = 0
        thisatom = 0
        for line in open(fnm):
            line = line.strip().expandtabs()
            sline = line.split()
            if len(sline) == 0: continue
            # The first line always contains the number of atoms
            # The words after the first line are comments
            if title:
                na = int(sline[0])
                comms.append(' '.join(sline[1:]))
                title = False
            elif len(sline) >= 5:
                if len(sline) == 6 and isfloat(sline[1]) and all([isfloat(i) for i in sline]): # Newer .arc files have a .box line.
                    a, b, c, alpha, beta, gamma = (float(i) for i in sline[:6])
                    boxes.append(BuildLatticeFromLengthsAngles(a, b, c, alpha, beta, gamma))
                elif isint(sline[0]) and isfloat(sline[2]) and isfloat(sline[3]) and isfloat(sline[4]): # A line of data better look like this
                    if nframes == 0:
                        elem.append(elem_from_atomname(sline[1]))
                        resid.append(thisresid)
                        whites      = re.split('[^ ]+',line)
                        if len(sline) > 5:
                            s = sline[5:]
                            if len(s) > 1:
                                sn = [int(i) for i in s[1:]]
                                s = [s[0]] + list(np.array(s[1:])[np.argsort(sn)])
                            tinkersuf.append(''.join([whites[j]+s[j-5] for j in range(5,len(sline))]))
                        else:
                            tinkersuf.append('')
                    # LPW Make sure ..
                    thisatom += 1
                    #thisatom = int(sline[0])
                    thisres.add(thisatom)
                    forwardres.add(thisatom)
                    if len(sline) >= 6:
                        forwardres.update([int(j) for j in sline[6:]])
                    if thisres == forwardres:
                        thisres = set([])
                        forwardres = set([])
                        thisresid += 1
                    xyz.append([float(sline[2]),float(sline[3]),float(sline[4])])
                    if thisatom == na:
                        thisatom = 0
                        nframes += 1
                        title = True
                        xyzs.append(np.array(xyz))
                        xyz = []
            ln += 1
        Answer = {'xyzs'   : xyzs,
                  'resid'  : resid,
                  'elem'   : elem,
                  'comms'  : comms,
                  'tinkersuf' : tinkersuf}
        if len(boxes) > 0: Answer['boxes'] = boxes
        return Answer

    def read_gro(self, fnm, **kwargs):
        """ Read a GROMACS .gro file.

        """
        xyzs     = []
        elem     = [] # The element, most useful for quantum chemistry calculations
        atomname = [] # The atom name, for instance 'HW1'
        comms    = []
        resid    = []
        resname  = []
        boxes    = []
        xyz      = []
        ln       = 0
        frame    = 0
        absln    = 0
        na       = -10
        for line in open(fnm):
            sline = line.split()
            if ln == 0:
                comms.append(line.strip())
            elif ln == 1:
                na = int(line.strip())
            elif ln == na + 2:
                box = [float(i)*10 for i in sline]
                if len(box) == 3:
                    a = box[0]
                    b = box[1]
                    c = box[2]
                    alpha = 90.0
                    beta = 90.0
                    gamma = 90.0
                    boxes.append(BuildLatticeFromLengthsAngles(a, b, c, alpha, beta, gamma))
                elif len(box) == 9:
                    v1 = np.array([box[0], box[3], box[4]])
                    v2 = np.array([box[5], box[1], box[6]])
                    v3 = np.array([box[7], box[8], box[2]])
                    boxes.append(BuildLatticeFromVectors(v1, v2, v3))
                xyzs.append(np.array(xyz)*10)
                xyz = []
                ln = -1
                frame += 1
            else:
                coord = []
                if frame == 0: # Create the list of residues, atom names etc. only if it's the first frame.
                    # Name of the residue, for instance '153SOL1 -> SOL1' ; strips leading numbers
                    thisresid = int(line[0:5].strip())
                    resid.append(thisresid)
                    thisresname = line[5:10].strip()
                    resname.append(thisresname)
                    thisatomname = line[10:15].strip()
                    atomname.append(thisatomname)

                    pdeci = [i for i, x in enumerate(line) if x == '.']
                    ndeci = pdeci[1] - pdeci[0] - 5

                    thiselem = sline[1]
                    if len(thiselem) > 1:
                        thiselem = thiselem[0] + re.sub('[A-Z0-9]','',thiselem[1:])
                    elem.append(thiselem)

                for i in range(1,4):
                    try:
                        thiscoord = float(line[(pdeci[0]-4)+(5+ndeci)*(i-1):(pdeci[0]-4)+(5+ndeci)*i].strip())
                    except: # Attempt to read incorrectly formatted GRO files.
                        thiscoord = float(line.split()[i+2])
                    coord.append(thiscoord)
                xyz.append(coord)

            ln += 1
            absln += 1
        Answer = {'xyzs'     : xyzs,
                  'elem'     : elem,
                  'atomname' : atomname,
                  'resid'    : resid,
                  'resname'  : resname,
                  'boxes'    : boxes,
                  'comms'    : comms}
        return Answer

    def read_charmm(self, fnm, **kwargs):
        """ Read a CHARMM .cor (or .crd) file.

        """
        xyzs     = []
        elem     = [] # The element, most useful for quantum chemistry calculations
        atomname = [] # The atom name, for instance 'HW1'
        comms    = []
        resid    = []
        resname  = []
        xyz      = []
        thiscomm = []
        ln       = 0
        frame    = 0
        an       = 0
        for line in open(fnm):
            line = line.strip().expandtabs()
            sline = line.split()
            if re.match('^\*',line):
                if len(sline) == 1:
                    comms.append(';'.join(list(thiscomm)))
                    thiscomm = []
                else:
                    thiscomm.append(' '.join(sline[1:]))
            elif re.match('^ *[0-9]+ +(EXT)?$',line):
                na = int(sline[0])
            elif is_charmm_coord(line):
                if frame == 0: # Create the list of residues, atom names etc. only if it's the first frame.
                    resid.append(sline[1])
                    resname.append(sline[2])
                    atomname.append(sline[3])
                    thiselem = sline[3]
                    if len(thiselem) > 1:
                        thiselem = thiselem[0] + re.sub('[A-Z0-9]','',thiselem[1:])
                    elem.append(thiselem)
                xyz.append([float(i) for i in sline[4:7]])
                an += 1
                if an == na:
                    xyzs.append(np.array(xyz))
                    xyz = []
                    an = 0
                    frame += 1
            ln += 1
        Answer = {'xyzs'     : xyzs,
                  'elem'     : elem,
                  'atomname' : atomname,
                  'resid'    : resid,
                  'resname'  : resname,
                  'comms'    : comms}
        return Answer

    def read_qcin(self, fnm, **kwargs):
        """ Read a Q-Chem input file.

        These files can be very complicated, and I can't write a completely
        general parser for them.  It is important to keep our goal in
        mind:

        1) The main goal is to convert a trajectory to Q-Chem input
        files with identical calculation settings.

        2) When we print the Q-Chem file, we should preserve the line
        ordering of the 'rem' section, but also be able to add 'rem'
        options at the end.

        3) We should accommodate the use case that the Q-Chem file may have
        follow-up calculations delimited by '@@@@'.

        4) We can read in all of the xyz's as a trajectory, but only the
        Q-Chem settings belonging to the first xyz will be saved.

        """

        qcrem                = OrderedDict()
        qcrems               = []
        xyz                  = []
        xyzs                 = []
        elem                 = []
        section              = None
        # The Z-matrix printing in new versions throws me off.
        zmatrix              = False
        template             = []
        fff = False
        inside_section       = False
        reading_template     = True
        charge               = 0
        mult                 = 0
        Answer               = {}
        SectionData          = []
        template_cut         = 0
        readsuf              = True
        suffix               = [] # The suffix, which comes after every atom line in the $molecule section, is for determining the MM atom type and topology.
        ghost                = [] # If the element in the $molecule section is preceded by an '@' sign, it's a ghost atom for counterpoise calculations.
        infsm                = False

        for line in open(fnm).readlines():
            line = line.strip().expandtabs()
            sline = line.split()
            dline = line.split('!')[0].split()
            if "Z-matrix Print" in line:
                zmatrix = True
            if re.match('^\$',line):
                wrd = re.sub('\$','',line)
                if wrd == 'end':
                    zmatrix = False
                    inside_section = False
                    if section == 'molecule':
                        if len(xyz) > 0:
                            xyzs.append(np.array(xyz))
                        xyz = []
                        fff = True
                        if suffix != []:
                            readsuf = False
                    elif section == 'rem':
                        if reading_template:
                            qcrems.append(qcrem)
                            qcrem = OrderedDict()
                    if reading_template:
                        if section != 'external_charges': # Ignore the external charges section because it varies from frame to frame.
                            template.append((section,SectionData))
                    SectionData = []
                else:
                    section = wrd
                    inside_section = True
            elif inside_section:
                if section == 'molecule' and not zmatrix:
                    if line.startswith("*"):
                        infsm = True
                    if (not infsm) and (len(dline) >= 4 and all([isfloat(dline[i]) for i in range(1,4)])):
                        if fff:
                            reading_template = False
                            template_cut = list(i for i, dat in enumerate(template) if dat[0] == '@@@@')[-1]
                        else:
                            if re.match('^@', sline[0]): # This is a ghost atom
                                ghost.append(True)
                            else:
                                ghost.append(False)
                            elem.append(re.sub('@','',sline[0]))
                        xyz.append([float(i) for i in sline[1:4]])
                        if readsuf and len(sline) > 4:
                            whites      = re.split('[^ ]+',line)
                            suffix.append(''.join([whites[j]+sline[j] for j in range(4,len(sline))]))
                    elif re.match("[+-]?[0-9]+ +[0-9]+$",line.split('!')[0].strip()):
                        if not fff:
                            charge = int(sline[0])
                            mult = int(sline[1])
                    else:
                        SectionData.append(line)
                elif reading_template and not zmatrix:
                    if section == 'basis':
                        SectionData.append(line.split('!')[0])
                    elif section == 'rem':
                        S = splitter.findall(line)
                        if S[0] == '!':
                            qcrem[''.join(S[0:3]).lower()] = ''.join(S[4:])
                        else:
                            qcrem[S[0].lower()] = ''.join(S[2:])
                    else:
                        SectionData.append(line)
            elif re.match('^@+$', line) and reading_template:
                template.append(('@@@@', []))
            elif re.match('Welcome to Q-Chem', line) and reading_template and fff:
                template.append(('@@@@', []))

        if template_cut != 0:
            template = template[:template_cut]

        Answer = {'qctemplate'  : template,
                  'qcrems'      : qcrems,
                  'charge'      : charge,
                  'mult'        : mult,
                  }
        if suffix != []:
            Answer['qcsuf'] = suffix

        if len(xyzs) > 0:
            Answer['xyzs'] = xyzs
        else:
            Answer['xyzs'] = [np.array([])]
        if len(elem) > 0:
            Answer['elem'] = elem
        if len(ghost) > 0:
            Answer['qm_ghost'] = ghost
        return Answer


    def read_pdb(self, fnm, **kwargs):
        """ Loads a PDB and returns a dictionary containing its data. """

        F1=file(fnm,'r')
        ParsedPDB=readPDB(F1)

        Box = None
        #Separate into distinct lists for each model.
        PDBLines=[[]]
        for x in ParsedPDB[0]:
            if x.__class__ in [END, ENDMDL]:
                PDBLines.append([])
            if x.__class__ in [ATOM, HETATM]:
                PDBLines[-1].append(x)
            if x.__class__==CRYST1:
                Box = BuildLatticeFromLengthsAngles(x.a, x.b, x.c, x.alpha, x.beta, x.gamma)

        X=PDBLines[0]

        XYZ=np.array([[x.x,x.y,x.z] for x in X])/10.0#Convert to nanometers
        AltLoc=np.array([x.altLoc for x in X],'str') # Alternate location
        ICode=np.array([x.iCode for x in X],'str') # Insertion code
        ChainID=np.array([x.chainID for x in X],'str')
        AtomNames=np.array([x.name for x in X],'str')
        ResidueNames=np.array([x.resName for x in X],'str')
        ResidueID=np.array([x.resSeq for x in X],'int')
        # Try not to number Residue IDs starting from 1...
        if self.positive_resid:
            ResidueID=ResidueID-ResidueID[0]+1

        XYZList=[]
        for Model in PDBLines:
            # Skip over subsequent models with the wrong number of atoms.
            NewXYZ = []
            for x in Model:
                NewXYZ.append([x.x,x.y,x.z])
            if len(XYZList) == 0:
                XYZList.append(NewXYZ)
            elif len(XYZList) >= 1 and (np.array(NewXYZ).shape == np.array(XYZList[-1]).shape):
                XYZList.append(NewXYZ)

        if len(XYZList[-1])==0:#If PDB contains trailing END / ENDMDL, remove empty list
            XYZList.pop()

        # Build a list of chemical elements
        elem = []
        for i in AtomNames:
            thiselem = i
            if len(thiselem) > 1:
                thiselem = re.sub('^[0-9]','',thiselem)
                thiselem = thiselem[0] + re.sub('[A-Z0-9]','',thiselem[1:])
            elem.append(thiselem)

        XYZList=list(np.array(XYZList).reshape((-1,len(ChainID),3)))

        bonds = []
        # Read in CONECT records.
        F2=open(fnm,'r')
        for line in F2:
            s = line.split()
            if s[0].upper() == "CONECT":
                if len(s) > 2:
                    for i in range(2, len(s)):
                        bonds.append((int(s[1])-1, int(s[i])-1))

        Answer={"xyzs":XYZList, "chain":ChainID, "altloc":AltLoc, "icode":ICode, "atomname":[str(i) for i in AtomNames],
                "resid":ResidueID, "resname":ResidueNames, "elem":elem,
                "comms":['' for i in range(len(XYZList))]}

        if len(bonds) > 0:
            Answer["bonds"] = bonds
        if Box != None:
            Answer["boxes"] = [Box for i in range(len(XYZList))]

        return Answer

    def read_qcesp(self, fnm, **kwargs):
        espxyz = []
        espval = []
        for line in open(fnm):
            line = line.strip().expandtabs()
            sline = line.split()
            if len(sline) == 4 and all([isfloat(sline[i]) for i in range(4)]):
                espxyz.append([float(sline[i]) for i in range(3)])
                espval.append(float(sline[3]))
        Answer = {'qm_espxyzs' : [np.array(espxyz) * bohrang],
                  'qm_espvals'  : [np.array(espval)]
                  }
        return Answer
    
    def read_qcout(self, fnm, errok = [], **kwargs):
        """ Q-Chem output file reader, adapted for our parser. 
    
        Q-Chem output files are very flexible and there's no way I can account for all of them.  Here's what
        I am able to account for:
        
        A list of:
        - Coordinates
        - Energies
        - Forces

        Calling with errok will proceed with reading file even if the specified error messages are encountered.

        Note that each step in a geometry optimization counts as a frame.
    
        As with all Q-Chem output files, note that successive calculations can have different numbers of atoms.
    
        """

        Answer   = {}
        xyzs     = []
        xyz      = []
        elem     = []
        elemThis = []
        mkchg    = []
        mkspn    = []
        mkchgThis= []
        mkspnThis= []
        XMode    = 0
        MMode    = 0
        conv     = []
        convThis = 0
        readChargeMult = 0
        energy_scf = []
        float_match  = {'energy_scfThis'   : ("^[1-9][0-9]* +[-+]?([0-9]*\.)?[0-9]+ +[-+]?([0-9]*\.)?[0-9]+([eE][-+]?[0-9]+)[A-Za-z0 ]*$", 1),
                        'energy_opt'       : ("^Final energy is +[-+]?([0-9]*\.)?[0-9]+$", -1),
                        'charge'           : ("Sum of atomic charges", -1),
                        'mult'             : ("Sum of spin +charges", -1),
                        'energy_mp2'       : ("^(ri)*(-)*mp2 +total energy += +[-+]?([0-9]*\.)?[0-9]+ +au$",-2),
                        'energy_ccsd'      : ("^CCSD Total Energy += +[-+]?([0-9]*\.)?[0-9]+$",-1),
                        'energy_ccsdt'     : ("^CCSD\(T\) Total Energy += +[-+]?([0-9]*\.)?[0-9]+$",-1)
                        }
        matrix_match = {'analytical_grad'  :'Full Analytical Gradient',
                        'gradient_scf'     :'Gradient of SCF Energy',
                        'gradient_mp2'     :'Gradient of MP2 Energy',
                        'gradient_dualbas' :'Gradient of the Dual-Basis Energy',
                        'hessian_scf'      :'Hessian of the SCF Energy'
                        }
        qcrem    = OrderedDict()

        matblank   = {'match' : '', 'All' : [], 'This' : [], 'Strip' : [], 'Mode' : 0}
        Mats      = {}
        Floats    = {}
        for key, val in matrix_match.items():
            Mats[key] = copy.deepcopy(matblank)
        for key, val in float_match.items():
            Floats[key] = []

        ## Intrinsic reaction coordinate stuff
        IRCDir = 0
        RPLine = False
        #---- Intrinsic reaction coordinate data.
        # stat: Status, X : Coordinates, E : Energies, Q : Charges, Sz: Spin-Z
        # Explanation of Status:
        # -1 : IRC calculation does not exist in this direction.
        #  0 : IRC calculation finished successfully.
        #  1 : IRC calculation did not finish but we can start a geometry optimization from the final point.
        #  2 : IRC calculation failed in this direction (i.e. set to 2 once we encounter first_irc_step).
        # Two dictionaries of coordinates, energies, Mulliken Charges and Spin Populations.
        IRCData = [OrderedDict([('stat', -1), ('X', []), ('E', []), ('Q', []), ('Sz', [])]) for i in range(2)]
    
        Answer['qcerr'] = ''
        fatal = 0
        for line in open(fnm):
            line = line.strip().expandtabs()
            if 'Welcome to Q-Chem' in line:
                Answer['qcerr'] = ''
            if 'total processes killed' in line:
                Answer['qcerr'] = 'killed'
            if fatal and len(line.split()) > 0:
                # Print the error message that comes after the "fatal error" line.
                if line in errok:
                    Answer['qcerr'] = line.strip()
                    fatal = 0
                else:
                    logger.error('Calculation encountered a fatal error! (%s)\n' % line)
                    raise RuntimeError
            if 'Q-Chem fatal error' in line:
                fatal = 1
            if XMode >= 1:
                # Perfectionist here; matches integer, element, and three floating points
                if re.match("^[0-9]+ +[A-Z][A-Za-z]?( +[-+]?([0-9]*\.)?[0-9]+){3}$", line):
                    XMode = 2
                    sline = line.split()
                    elemThis.append(sline[1])
                    xyz.append([float(i) for i in sline[2:]])
                elif XMode == 2: # Break out of the loop if we encounter anything other than atomic data
                    if elem == []:
                        elem = elemThis
                    elif elem != elemThis:
                        logger.error('Q-Chem output parser will not work if successive calculations have different numbers of atoms!\n')
                        raise RuntimeError
                    elemThis = []
                    xyzs.append(np.array(xyz))
                    xyz  = []
                    XMode = 0
            elif re.match("Standard Nuclear Orientation".lower(), line.lower()):
                XMode = 1
            if MMode >= 1:
                # Perfectionist here; matches integer, element, and two floating points
                if re.match("^[0-9]+ +[A-Z][a-z]?( +[-+]?([0-9]*\.)?[0-9]+){2}$", line):
                    MMode = 2
                    sline = line.split()
                    mkchgThis.append(float(sline[2]))
                    mkspnThis.append(float(sline[3]))
                elif re.match("^[0-9]+ +[A-Z][a-z]?( +[-+]?([0-9]*\.)?[0-9]+){1}$", line):
                    MMode = 2
                    sline = line.split()
                    mkchgThis.append(float(sline[2]))
                    mkspnThis.append(0.0)
                elif MMode == 2: # Break out of the loop if we encounter anything other than Mulliken charges
                    mkchg.append(mkchgThis[:])
                    mkspn.append(mkspnThis[:])
                    mkchgThis = []
                    mkspnThis = []
                    MMode = 0
            elif re.match("Ground-State Mulliken Net Atomic Charges".lower(), line.lower()):
                MMode = 1
            for key, val in float_match.items():
                if re.match(val[0].lower(), line.lower()):
                    Floats[key].append(float(line.split()[val[1]]))
            #----- Begin Intrinsic reaction coordinate stuff
            if line.startswith('IRC') and IRCData[IRCDir]['stat'] == -1:
                IRCData[IRCDir]['stat'] = 2
            if "Reaction path following." in line:
                RPLine = True
                IRCData[IRCDir]['X'].append(xyzs[-1])
            ## Assumes the IRC energy comes right after the coordinates.
            elif RPLine:
                RPLine = False
                IRCData[IRCDir]['E'].append(float(line.split()[3]))
                IRCData[IRCDir]['Q'].append(mkchg[-1])
                IRCData[IRCDir]['Sz'].append(mkspn[-1])
            ## Geometry optimization info can also get appended to IRC data.
            ## This is because my qchem.py script recovers IRC jobs
            ## that have failed from SCF convergence failures with geometry optimizations.
            if "GEOMETRY OPTIMIZATION" in line:
                IRCData[IRCDir]['X'].append(xyzs[-1])
                IRCData[IRCDir]['E'].append(energy_scf[-1])
                IRCData[IRCDir]['Q'].append(mkchg[-1])
                IRCData[IRCDir]['Sz'].append(mkspn[-1])
            # Determine whether we are in the forward or the backward part of the IRC.
            if "IRC -- convergence criterion reached." in line or "OPTIMIZATION CONVERGED" in line:
                IRCData[IRCDir]['stat'] = 0
                IRCDir = 1
            if "MAXIMUM OPTIMIZATION CYCLES REACHED" in line:
                IRCData[IRCDir]['stat'] = 1
            # Output file indicates whether we can start a geometry optimization from this point.
            if "geom opt from" in line:
                IRCData[IRCDir]['stat'] = 1
                IRCDir = 1
            #----- End IRC stuff
            if re.match(".*Convergence criterion met$".lower(), line.lower()):
                conv.append(1)
                energy_scf.append(Floats['energy_scfThis'][-1])
                Floats['energy_scfThis'] = []
            elif re.match(".*Including correction$".lower(), line.lower()):
                energy_scf[-1] = Floats['energy_scfThis'][-1]
                Floats['energy_scfThis'] = []
            elif re.match(".*Convergence failure$".lower(), line.lower()):
                conv.append(0)
                Floats['energy_scfThis'] = []
                energy_scf.append(0.0)
            for key, val in matrix_match.items():
                if Mats[key]["Mode"] >= 1:
                    if re.match("^[0-9]+( +[0-9]+)+$",line):
                        Mats[key]["This"] = add_strip_to_mat(Mats[key]["This"],Mats[key]["Strip"])
                        Mats[key]["Strip"] = []
                    elif re.match("^[0-9]+( +[-+]?([0-9]*\.)?[0-9]+)+$",line):
                        Mats[key]["Strip"].append([float(i) for i in line.split()[1:]])
                    else:
                        Mats[key]["This"] = add_strip_to_mat(Mats[key]["This"],Mats[key]["Strip"])
                        Mats[key]["Strip"] = []
                        Mats[key]["All"].append(np.array(Mats[key]["This"]))
                        Mats[key]["This"] = []
                        Mats[key]["Mode"] = 0
                elif re.match(val.lower(), line.lower()):
                    Mats[key]["Mode"] = 1

        if len(Floats['mult']) == 0:
            Floats['mult'] = [0]

        # Copy out the coordinate lists; Q-Chem output cannot be trusted to get the chemical elements
        Answer['xyzs'] = xyzs
        Answer['elem'] = elem
        # Read the output file as an input file to get a Q-Chem template.
        Aux = self.read_qcin(fnm)
        for i in ['qctemplate', 'qcrems', 'elem', 'qm_ghost', 'charge', 'mult']:
            if i in Aux: Answer[i] = Aux[i]
        # Copy out the charge and multiplicity
        if len(Floats['charge']) > 0:
            Answer['charge'] = int(Floats['charge'][0])
        if len(Floats['mult']) > 0:
            Answer['mult']   = int(Floats['mult'][0]) + 1
        # Copy out the energies and forces
        # Q-Chem can print out gradients with several different headings.
        # We start with the most reliable heading and work our way down.
        if len(Mats['analytical_grad']['All']) > 0:
            Answer['qm_forces'] = Mats['analytical_grad']['All']
        elif len(Mats['gradient_mp2']['All']) > 0:
            Answer['qm_forces'] = Mats['gradient_mp2']['All']
        elif len(Mats['gradient_dualbas']['All']) > 0:
            Answer['qm_forces'] = Mats['gradient_dualbas']['All']
        elif len(Mats['gradient_scf']['All']) > 0:
            Answer['qm_forces'] = Mats['gradient_scf']['All']

        if len(Mats['hessian_scf']['All']) > 0:
            Answer['qm_hessians'] = Mats['hessian_scf']['All']
        #else:
        #    raise RuntimeError('There are no forces in %s' % fnm)
        # Also work our way down with the energies.
        if len(Floats['energy_ccsdt']) > 0:
            Answer['qm_energies'] = Floats['energy_ccsdt']
        elif len(Floats['energy_ccsd']) > 0:
            Answer['qm_energies'] = Floats['energy_ccsd']
        elif len(Floats['energy_mp2']) > 0:
            Answer['qm_energies'] = Floats['energy_mp2']
        elif len(energy_scf) > 0:
            if 'correlation' in Answer['qcrems'][0] and Answer['qcrems'][0]['correlation'].lower() in ['mp2', 'rimp2', 'ccsd', 'ccsd(t)']:
                logger.error("Q-Chem was called with a post-HF theory but we only got the SCF energy\n")
                raise RuntimeError
            Answer['qm_energies'] = energy_scf
        elif 'SCF failed to converge' not in errok:
            logger.error('There are no energies in %s\n' % fnm)
            raise RuntimeError
    
        #### Sanity checks
        # We currently don't have a graceful way of dealing with SCF convergence failures in the output file.
        # For instance, a failed calculation will have elem / xyz but no forces. :/
        if 0 in conv and 'SCF failed to converge' not in errok:
            logger.error('SCF convergence failure encountered in parsing %s\n' % fnm)
            raise RuntimeError
        elif (0 not in conv):
            # The molecule should have only one charge and one multiplicity
            if len(set(Floats['charge'])) != 1 or len(set(Floats['mult'])) != 1:
                logger.error('Unexpected number of charges or multiplicities in parsing %s\n' % fnm)
                raise RuntimeError

        # If we have any QM energies (not the case if SCF convergence failure)
        if 'qm_energies' in Answer:
            # Catch the case of failed geometry optimizations.
            if len(Answer['xyzs']) == len(Answer['qm_energies']) + 1:
                Answer['xyzs'] = Answer['xyzs'][:-1]
            # Catch the case of freezing string method, it prints out two extra coordinates.
            if len(Answer['xyzs']) == len(Answer['qm_energies']) + 2:
                for i in range(2):
                    Answer['qm_energies'].append(0.0)
                    mkchg.append([0.0 for j in mkchg[-1]])
                    mkspn.append([0.0 for j in mkchg[-1]])
            lens = [len(i) for i in Answer['qm_energies'], Answer['xyzs']]
            if len(set(lens)) != 1:
                logger.error('The number of energies and coordinates in %s are not the same : %s\n' % (fnm, str(lens)))
                raise RuntimeError

        # The number of atoms should all be the same
        if len(set([len(i) for i in Answer['xyzs']])) > 1:
            logger.error('The numbers of atoms across frames in %s are not all the same\n' % (fnm))
            raise RuntimeError

        if 'qm_forces' in Answer:
            for i, frc in enumerate(Answer['qm_forces']):
                Answer['qm_forces'][i] = frc.T
            for i in np.where(np.array(conv) == 0)[0]:
                Answer['qm_forces'].insert(i, Answer['qm_forces'][0]*0.0)
            if len(Answer['qm_forces']) != len(Answer['qm_energies']):
                warn("Number of energies and gradients is inconsistent (composite jobs?)  Deleting gradients.")
                del Answer['qm_forces']
        # A strange peculiarity; Q-Chem sometimes prints out the final Mulliken charges a second time, after the geometry optimization.
        if mkchg != []:
            Answer['qm_mulliken_charges'] = list(np.array(mkchg))
            for i in np.where(np.array(conv) == 0)[0]:
                Answer['qm_mulliken_charges'].insert(i, np.array([0.0 for i in mkchg[-1]]))
            Answer['qm_mulliken_charges'] = Answer['qm_mulliken_charges'][:len(Answer['qm_energies'])]
        if mkspn != []:
            Answer['qm_mulliken_spins'] = list(np.array(mkspn))
            for i in np.where(np.array(conv) == 0)[0]:
                Answer['qm_mulliken_spins'].insert(i, np.array([0.0 for i in mkspn[-1]]))
            Answer['qm_mulliken_spins'] = Answer['qm_mulliken_spins'][:len(Answer['qm_energies'])]
        
        Answer['Irc'] = IRCData

        return Answer
    
    #=====================================#
    #|         Writing functions         |#
    #=====================================#

    def write_qcin(self, select, **kwargs):
        self.require('qctemplate','qcrems','charge','mult')
        out = []
        if 'read' in kwargs:
            read = kwargs['read']
        else:
            read = False
        for SI, I in enumerate(select):
            fsm = False
            remidx = 0
            molecule_printed = False
            # Each 'extchg' has number_of_atoms * 4 elements corresponding to x, y, z, q.
            if 'qm_extchgs' in self.Data:
                extchg = self.qm_extchgs[I]
                out.append('$external_charges')
                for i in range(len(extchg)):
                    out.append("% 15.10f % 15.10f % 15.10f %15.10f" % (extchg[i,0],extchg[i,1],extchg[i,2],extchg[i,3]))
                out.append('$end')
            for SectName, SectData in self.qctemplate:
                if 'jobtype' in self.qcrems[remidx] and self.qcrems[remidx]['jobtype'].lower() == 'fsm':
                    fsm = True
                    if len(select) != 2:
                        logger.error('For freezing string method, please provide two structures only.\n')
                        raise RuntimeError
                if SectName != '@@@@':
                    out.append('$%s' % SectName)
                    for line in SectData:
                        out.append(line)
                    if SectName == 'molecule':
                        if molecule_printed == False:
                            molecule_printed = True
                            if read:
                                out.append("read")
                            elif self.na > 0:
                                out.append("%i %i" % (self.charge, self.mult))
                                an = 0
                                for e, x in zip(self.elem, self.xyzs[I]):
                                    pre = '@' if ('qm_ghost' in self.Data and self.Data['qm_ghost'][an]) else ''
                                    suf =  self.Data['qcsuf'][an] if 'qcsuf' in self.Data else ''
                                    out.append(pre + format_xyz_coord(e, x) + suf)
                                    an += 1
                                if fsm:
                                    out.append("****")
                                    an = 0
                                    for e, x in zip(self.elem, self.xyzs[select[SI+1]]):
                                        pre = '@' if ('qm_ghost' in self.Data and self.Data['qm_ghost'][an]) else ''
                                        suf =  self.Data['qcsuf'][an] if 'qcsuf' in self.Data else ''
                                        out.append(pre + format_xyz_coord(e, x) + suf)
                                        an += 1
                    if SectName == 'rem':
                        for key, val in self.qcrems[remidx].items():
                            out.append("%-21s %-s" % (key, str(val)))
                    if SectName == 'comments' and 'comms' in self.Data:
                        out.append(self.comms[I])
                    out.append('$end')
                else:
                    remidx += 1
                    out.append('@@@@')
                out.append('')
            #if I < (len(self) - 1):
            if fsm: break
            if I != select[-1]:
                out.append('@@@@')
                out.append('')
        return out

    def write_xyz(self, select, **kwargs):
        self.require('elem','xyzs')
        out = []
        for I in select:
            xyz = self.xyzs[I]
            out.append("%-5i" % self.na)
            out.append(self.comms[I])
            for i in range(self.na):
                out.append(format_xyz_coord(self.elem[i],xyz[i]))
        return out

    def write_molproq(self, select, **kwargs):
        self.require('xyzs','partial_charge')
        out = []
        for I in select:
            xyz = self.xyzs[I]
            # Comment comes first, then number of atoms.
            out.append(self.comms[I])
            out.append("%-5i" % self.na)
            for i in range(self.na):
                out.append("% 15.10f % 15.10f % 15.10f % 15.10f   0" % (xyz[i,0],xyz[i,1],xyz[i,2],self.partial_charge[i]))
        return out

    def write_mdcrd(self, select, **kwargs):
        self.require('xyzs')
        # In mdcrd files, there is only one comment line
        out = ['mdcrd file generated using ForceBalance'] 
        for I in select:
            xyz = self.xyzs[I]
            out += [''.join(["%8.3f" % i for i in g]) for g in grouper(10, list(xyz.flatten()))]
            if 'boxes' in self.Data:
                out.append(''.join(["%8.3f" % i for i in [self.boxes[I].a, self.boxes[I].b, self.boxes[I].c]]))
        return out

    def write_arc(self, select, **kwargs):
        self.require('elem','xyzs')
        out = []
        if 'tinkersuf' not in self.Data:
            sys.stderr.write("Beware, this .arc file contains no atom type or topology info\n")
        for I in select:
            xyz = self.xyzs[I]
            out.append("%6i  %s" % (self.na, self.comms[I]))
            if 'boxes' in self.Data:
                b = self.boxes[I]
                out.append(" %11.6f %11.6f %11.6f %11.6f %11.6f %11.6f" % (b.a, b.b, b.c, b.alpha, b.beta, b.gamma))
            for i in range(self.na):
                out.append("%6i  %s%s" % (i+1,format_xyz_coord(self.elem[i],xyz[i],tinker=True),self.tinkersuf[i] if 'tinkersuf' in self.Data else ''))
        return out

    def write_gro(self, select, **kwargs):
        out = []
        if sys.stdin.isatty():
            self.require('elem','xyzs')
            self.require_resname()
            self.require_resid()
            self.require_boxes()
        else:
            self.require('elem','xyzs','resname','resid','boxes')

        if 'atomname' not in self.Data:
            count = 0
            resid = -1
            atomname = []
            for i in range(self.na):
                if self.resid[i] != resid:
                    count = 0
                count += 1
                resid = self.resid[i]
                atomname.append("%s%i" % (self.elem[i], count))
        else:
            atomname = self.atomname

        for I in select:
            xyz = self.xyzs[I]
            xyzwrite = xyz.copy()
            xyzwrite /= 10.0 # GROMACS uses nanometers
            out.append(self.comms[I])
            #out.append("Generated by ForceBalance from %s" % self.fnm)
            out.append("%5i" % self.na)
            for an, line in enumerate(xyzwrite):
                out.append(format_gro_coord(self.resid[an],self.resname[an],atomname[an],an+1,xyzwrite[an]))
            out.append(format_gro_box(self.boxes[I]))
        return out

    def write_dcd(self, select, **kwargs):
        if _dcdlib.vmdplugin_init() != 0:
            logger.error("Unable to init DCD plugin\n")
            raise IOError
        natoms    = c_int(self.na)
        dcd       = _dcdlib.open_dcd_write(self.fout, "dcd", natoms)
        ts        = MolfileTimestep()
        _xyz      = c_float * (natoms.value * 3)
        for I in select:
            xyz = self.xyzs[I]
            ts.coords = _xyz(*list(xyz.flatten()))
            ts.A      = self.boxes[I].a if 'boxes' in self.Data else 1.0
            ts.B      = self.boxes[I].b if 'boxes' in self.Data else 1.0
            ts.C      = self.boxes[I].c if 'boxes' in self.Data else 1.0
            result    = _dcdlib.write_timestep(dcd, byref(ts))
            if result != 0:
                logger.error("Error encountered when writing DCD\n")
                raise IOError
        ## Close the DCD file
        _dcdlib.close_file_write(dcd)
        dcd = None

    def write_pdb(self, select, **kwargs):
        """Save to a PDB. Copied wholesale from MSMBuilder.
        COLUMNS  TYPE   FIELD  DEFINITION
        ---------------------------------------------
        7-11      int   serial        Atom serial number.
        13-16     string name          Atom name.
        17        string altLoc        Alternate location indicator.
        18-20 (17-21 KAB)    string resName       Residue name.
        22        string chainID       Chain identifier.
        23-26     int    resSeq        Residue sequence number.
        27        string iCode         Code for insertion of residues.
        31-38     float  x             Orthogonal coordinates for X in
        Angstroms.
        39-46     float  y             Orthogonal coordinates for Y in
        Angstroms.
        47-54     float  z             Orthogonal coordinates for Z in
        Angstroms.
        55-60     float  occupancy     Occupancy.
        61-66     float  tempFactor    Temperature factor.
        73-76     string segID         Segment identifier, left-justified.
        77-78     string element       Element symbol, right-justified.
        79-80     string charge        Charge on the atom.

        CRYST1 line, added by Lee-Ping
        COLUMNS  TYPE   FIELD  DEFINITION
        ---------------------------------------
         7-15    float  a      a (Angstroms).
        16-24    float  b      b (Angstroms).
        25-33    float  c      c (Angstroms).
        34-40    float  alpha  alpha (degrees).
        41-47    float  beta   beta (degrees).
        48-54    float  gamma  gamma (degrees).
        56-66    string sGroup Space group.
        67-70    int    z      Z value.

        """
        if sys.stdin.isatty():
            self.require('xyzs')
            self.require_resname()
            self.require_resid()
        else:
            self.require('xyzs','resname','resid')

        if 'atomname' not in self.Data:
            count = 0
            resid = -1
            ATOMS = []
            for i in range(self.na):
                if self.resid[i] != resid:
                    count = 0
                count += 1
                resid = self.resid[i]
                ATOMS.append("%s%i" % (self.elem[i], count))
        else:
            ATOMS = self.atomname
        
        CHAIN = self.chain if 'chain' in self.Data else [1 for i in range(self.na)]
        RESNAMES = self.resname
        RESNUMS = self.resid

        out = []
        if min(RESNUMS) == 0:
            RESNUMS = [i+1 for i in RESNUMS]

        if 'boxes' in self.Data:
            a = self.boxes[0].a
            b = self.boxes[0].b
            c = self.boxes[0].c
            alpha = self.boxes[0].alpha
            beta = self.boxes[0].beta
            gamma = self.boxes[0].gamma
            line=np.chararray(80)
            line[:] = ' '
            line[0:6]=np.array(list("CRYST1"))
            line=np.array(line,'str')
            line[6:15] =np.array(list(("%9.3f"%(a))))
            line[15:24]=np.array(list(("%9.3f"%(b))))
            line[24:33]=np.array(list(("%9.3f"%(c))))
            line[33:40]=np.array(list(("%7.2f"%(alpha))))
            line[40:47]=np.array(list(("%7.2f"%(beta))))
            line[47:54]=np.array(list(("%7.2f"%(gamma))))
            # LPW: Put in a dummy space group, we never use it.
            line[55:66]=np.array(list(str("P 21 21 21").rjust(11)))
            line[66:70]=np.array(list(str(4).rjust(4)))
            out.append(line.tostring())
            
        for I in select:
            XYZ = self.xyzs[I]
            for i in range(self.na):
                ATOMNUM = i + 1
                line=np.chararray(80)
                line[:]=' '
                line[0:4]=np.array(list("ATOM"))
                line=np.array(line,'str')
                line[6:11]=np.array(list(str(ATOMNUM%100000).rjust(5)))
                # if ATOMNUM < 100000:
                #     line[6:11]=np.array(list(str(ATOMNUM%100000).rjust(5)))
                # else:
                #     line[6:11]=np.array(list(hex(ATOMNUM)[2:].rjust(5)))
                #Molprobity is picky about atom name centering
                if len(str(ATOMS[i]))==3:
                    line[12:16]=np.array(list(str(ATOMS[i]).rjust(4)))
                elif len(str(ATOMS[i]))==2:
                    line[12:16]=np.array(list(" "+str(ATOMS[i])+" "))
                elif len(str(ATOMS[i]))==1:
                    line[12:16]=np.array(list(" "+str(ATOMS[i])+"  "))
                else:
                    line[12:16]=np.array(list(str(ATOMS[i]).center(4)))
                if len(str(RESNAMES[i]))==3:
                    line[17:20]=np.array(list(str(RESNAMES[i])))
                else:
                    line[17:21]=np.array(list(str(RESNAMES[i]).ljust(4)))

                line[21]=str(CHAIN[i]).rjust(1)
                line[22:26]=np.array(list(str(RESNUMS[i]%10000).rjust(4)))
                # if RESNUMS[i] < 100000:
                #     line[22:26]=np.array(list(str(RESNUMS[i]).rjust(4)))
                # else:
                #     line[22:26]=np.array(list(hex(RESNUMS[i])[2:].rjust(4)))

                x=XYZ[i][0]
                y=XYZ[i][1]
                z=XYZ[i][2]
                sx=np.sign(x)
                sy=np.sign(y)
                sz=np.sign(z)

                line[30:38]=np.array(list(("%8.3f"%(x))))
                line[38:46]=np.array(list(("%8.3f"%(y))))
                line[46:54]=np.array(list(("%8.3f"%(z))))

                if ATOMNUM!=-1:
                    out.append(line.tostring())
            out.append('ENDMDL')
        if 'bonds' in self.Data:
            connects = ["CONECT%5i" % (b0+1) + "".join(["%5i" % (b[1]+1) for b in self.bonds if b[0] == b0]) for b0 in sorted(list(set(b[0] for b in self.bonds)))]
            out += connects
        return out
        
    def write_qdata(self, select, **kwargs):
        """ Text quantum data format. """
        #self.require('xyzs','qm_energies','qm_forces')
        out = []
        for I in select:
            xyz = self.xyzs[I]
            out.append("JOB %i" % I)
            out.append("COORDS"+pvec(xyz))
            if 'qm_energies' in self.Data:
                out.append("ENERGY % .12e" % self.qm_energies[I])
            if 'mm_energies' in self.Data:
                out.append("EMD0   % .12e" % self.mm_energies[I])
            if 'qm_forces' in self.Data:
                out.append("FORCES"+pvec(self.qm_forces[I]))
            if 'qm_espxyzs' in self.Data and 'qm_espvals' in self.Data:
                out.append("ESPXYZ"+pvec(self.qm_espxyzs[I]))
                out.append("ESPVAL"+pvec(self.qm_espvals[I]))
            if 'qm_interaction' in self.Data: 
                out.append("INTERACTION % .12e" % self.qm_interaction[I])
            out.append('')
        return out

    def require_resid(self):
        if 'resid' not in self.Data:
            na_res = int(raw_input("Enter how many atoms are in a residue, or zero as a single residue -> "))
            if na_res == 0:
                self.resid = [1 for i in range(self.na)]
            else:
                self.resid = [1 + i/na_res for i in range(self.na)]
            
    def require_resname(self):
        if 'resname' not in self.Data:
            resname = raw_input("Enter a residue name (3-letter like 'SOL') -> ")
            self.resname = [resname for i in range(self.na)]
            
    def require_boxes(self):
        def buildbox(line):
            s = [float(i) for i in line.split()]
            if len(s) == 1:
                a = s[0]
                b = s[0]
                c = s[0]
                alpha = 90.0
                beta = 90.0
                gamma = 90.0
                return BuildLatticeFromLengthsAngles(a, b, c, alpha, beta, gamma)
            elif len(s) == 3:
                a = s[0]
                b = s[1]
                c = s[2]
                alpha = 90.0
                beta = 90.0
                gamma = 90.0
                return BuildLatticeFromLengthsAngles(a, b, c, alpha, beta, gamma)
            elif len(s) == 6:
                a = s[0]
                b = s[1]
                c = s[2]
                alpha = s[3]
                beta = s[4]
                gamma = s[5]
                return BuildLatticeFromLengthsAngles(a, b, c, alpha, beta, gamma)
            elif len(s) == 9:
                v1 = np.array([s[0], s[3], s[4]])
                v2 = np.array([s[5], s[1], s[6]])
                v3 = np.array([s[7], s[8], s[2]])
                return BuildLatticeFromVectors(v1, v2, v3)
            else:
                logger.error("Not sure what to do since you gave me %i numbers\n" % len(s))
                raise RuntimeError
            
        if 'boxes' not in self.Data or len(self.boxes) != self.ns:
            sys.stderr.write("Please specify the periodic box using:\n")
            sys.stderr.write("1 float (cubic lattice length in Angstrom)\n")
            sys.stderr.write("3 floats (orthogonal lattice lengths in Angstrom)\n")
            sys.stderr.write("6 floats (triclinic lattice lengths and angles in degrees)\n")
            sys.stderr.write("9 floats (triclinic lattice vectors v1(x) v2(y) v3(z) v1(y) v1(z) v2(x) v2(z) v3(x) v3(y) in Angstrom)\n")
            sys.stderr.write("Or: Name of a file containing one of these lines for each frame in the trajectory\n")
            boxstr = raw_input("Box Vector Input: -> ")
            if os.path.exists(boxstr):
                boxfile = open(boxstr).readlines()
                if len(boxfile) != len(self):
                    logger.error('Tried to read in the box file, but it has a different length from the number of frames.\n')
                    raise RuntimeError
                else:
                    self.boxes = [buildbox(line) for line in boxfile]
            else:
                mybox = buildbox(boxstr)
                self.boxes = [mybox for i in range(self.ns)]

def main():
    print "Basic usage as an executable: molecule.py input.format1 output.format2"
    print "where format stands for xyz, pdb, gro, etc."
    Mao = Molecule(sys.argv[1])
    Mao.write(sys.argv[2])

if __name__ == "__main__":
    main()<|MERGE_RESOLUTION|>--- conflicted
+++ resolved
@@ -1436,35 +1436,20 @@
                 zidx = -1
                 for j in xgrd:
                     xi = self.xyzs[sn][i][0]
-<<<<<<< HEAD
                     while xi < 0: xi += xmax
                     while xi > xmax: xi -= xmax
-=======
-                    while self.toppbc and xi < 0: xi += xmax
-                    while self.toppbc and xi > xmax: xi -= xmax
->>>>>>> 6136b533
                     if xi < j: break
                     xidx += 1
                 for j in ygrd:
                     yi = self.xyzs[sn][i][1]
-<<<<<<< HEAD
                     while yi < 0: yi += ymax
                     while yi > ymax: yi -= ymax
-=======
-                    while self.toppbc and yi < 0: yi += ymax
-                    while self.toppbc and yi > ymax: yi -= ymax
->>>>>>> 6136b533
                     if yi < j: break
                     yidx += 1
                 for j in zgrd:
                     zi = self.xyzs[sn][i][2]
-<<<<<<< HEAD
                     while zi < 0: zi += zmax
                     while zi > zmax: zi -= zmax
-=======
-                    while self.toppbc and zi < 0: zi += zmax
-                    while self.toppbc and zi > zmax: zi -= zmax
->>>>>>> 6136b533
                     if zi < j: break
                     zidx += 1
                 gasn[(xidx,yidx,zidx)].append(i)
